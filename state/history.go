/*
   Copyright 2022 Erigon contributors

   Licensed under the Apache License, Version 2.0 (the "License");
   you may not use this file except in compliance with the License.
   You may obtain a copy of the License at

       http://www.apache.org/licenses/LICENSE-2.0

   Unless required by applicable law or agreed to in writing, software
   distributed under the License is distributed on an "AS IS" BASIS,
   WITHOUT WARRANTIES OR CONDITIONS OF ANY KIND, either express or implied.
   See the License for the specific language governing permissions and
   limitations under the License.
*/

package state

import (
	"bytes"
	"container/heap"
	"context"
	"encoding/binary"
	"fmt"
	"io/fs"
	"os"
	"path/filepath"
	"regexp"
	"strconv"

	"github.com/RoaringBitmap/roaring/roaring64"
	"github.com/google/btree"
<<<<<<< HEAD
	"github.com/ledgerwatch/erigon-lib/common/dir"
=======
	"github.com/ledgerwatch/log/v3"
	"golang.org/x/exp/slices"

>>>>>>> 4f523250
	"github.com/ledgerwatch/erigon-lib/compress"
	"github.com/ledgerwatch/erigon-lib/kv"
	"github.com/ledgerwatch/erigon-lib/recsplit"
	"github.com/ledgerwatch/erigon-lib/recsplit/eliasfano32"
)

type History struct {
	*InvertedIndex
	historyValsTable string // key1+key2+txnNum -> oldValue , stores values BEFORE change
	settingsTable    string
	files            *btree.BTreeG[*filesItem]
	compressVals     bool
	workers          int
}

func NewHistory(
	dir string,
	aggregationStep uint64,
	filenameBase string,
	indexKeysTable string,
	indexTable string,
	historyValsTable string,
	settingsTable string,
	compressVals bool,
) (*History, error) {
	h := History{
		files:            btree.NewG[*filesItem](32, filesItemLess),
		historyValsTable: historyValsTable,
		settingsTable:    settingsTable,
		compressVals:     compressVals,
		workers:          1,
	}
	var err error
	h.InvertedIndex, err = NewInvertedIndex(dir, aggregationStep, filenameBase, indexKeysTable, indexTable)
	if err != nil {
		return nil, fmt.Errorf("NewHistory: %s, %w", filenameBase, err)
	}
	files, err := os.ReadDir(dir)
	if err != nil {
		return nil, err
	}
	h.scanStateFiles(files)
	if err = h.openFiles(); err != nil {
		return nil, fmt.Errorf("NewHistory.openFiles: %s, %w", filenameBase, err)
	}
	return &h, nil
}

func (h *History) scanStateFiles(files []fs.DirEntry) {
	re := regexp.MustCompile("^" + h.filenameBase + ".([0-9]+)-([0-9]+).(v|vi)$")
	var err error
	for _, f := range files {
		if !f.Type().IsRegular() {
			continue
		}

		name := f.Name()
		subs := re.FindStringSubmatch(name)
		if len(subs) != 4 {
			if len(subs) != 0 {
				log.Warn("File ignored by inverted index scan, more than 4 submatches", "name", name, "submatches", len(subs))
			}
			continue
		}
		var startTxNum, endTxNum uint64
		if startTxNum, err = strconv.ParseUint(subs[1], 10, 64); err != nil {
			log.Warn("File ignored by inverted index scan, parsing startTxNum", "error", err, "name", name)
			continue
		}
		if endTxNum, err = strconv.ParseUint(subs[2], 10, 64); err != nil {
			log.Warn("File ignored by inverted index scan, parsing endTxNum", "error", err, "name", name)
			continue
		}
		if startTxNum > endTxNum {
			log.Warn("File ignored by inverted index scan, startTxNum > endTxNum", "name", name)
			continue
		}
		var item = &filesItem{startTxNum: startTxNum * h.aggregationStep, endTxNum: endTxNum * h.aggregationStep}
		var foundI *filesItem
		h.files.AscendGreaterOrEqual(&filesItem{startTxNum: endTxNum * h.aggregationStep, endTxNum: endTxNum * h.aggregationStep}, func(it *filesItem) bool {
			if it.endTxNum == endTxNum {
				foundI = it
			}
			return false
		})
		if foundI == nil || foundI.startTxNum > startTxNum {
			//log.Info("Load state file", "name", name, "startTxNum", startTxNum*ii.aggregationStep, "endTxNum", endTxNum*ii.aggregationStep)
			h.files.ReplaceOrInsert(item)
		}
	}
}

func (h *History) openFiles() error {
	var totalKeys uint64
	var err error

	invalidFileItems := make([]*filesItem, 0)
	h.files.Ascend(func(item *filesItem) bool {
		datPath := filepath.Join(h.dir, fmt.Sprintf("%s.%d-%d.v", h.filenameBase, item.startTxNum/h.aggregationStep, item.endTxNum/h.aggregationStep))
		if fi, err := os.Stat(datPath); err != nil || fi.IsDir() {
			invalidFileItems = append(invalidFileItems, item)
			return true
		}
		if item.decompressor, err = compress.NewDecompressor(datPath); err != nil {
			return false
		}
		idxPath := filepath.Join(h.dir, fmt.Sprintf("%s.%d-%d.vi", h.filenameBase, item.startTxNum/h.aggregationStep, item.endTxNum/h.aggregationStep))
<<<<<<< HEAD
		if !dir.Exist(idxPath) {
			if _, err = buildIndex(item.decompressor, idxPath, h.dir, item.decompressor.Count()/2, false /* values */); err != nil {
				return false
			}
		}
=======

		if fi, err := os.Stat(idxPath); err != nil || fi.IsDir() {
			invalidFileItems = append(invalidFileItems, item)
			return true
		}

		//if !dir.Exist(idxPath) {
		//	if _, err = buildIndex(item.decompressor, idxPath, h.dir, item.decompressor.Count()/2, false /* values */); err != nil {
		//		return false
		//	}
		//}

>>>>>>> 4f523250
		if item.index, err = recsplit.OpenIndex(idxPath); err != nil {
			return false
		}
		totalKeys += item.index.KeyCount()
		return true
	})
	if err != nil {
		return err
	}
	for _, item := range invalidFileItems {
		h.files.Delete(item)
	}
	return nil
}

func (h *History) closeFiles() {
	h.files.Ascend(func(item *filesItem) bool {
		if item.decompressor != nil {
			item.decompressor.Close()
		}
		if item.index != nil {
			item.index.Close()
		}
		return true
	})
}

func (h *History) Close() {
	h.InvertedIndex.Close()
	h.closeFiles()
}

func (h *History) Files() (res []string) {
	h.files.Ascend(func(item *filesItem) bool {
		if item.decompressor != nil {
			_, fName := filepath.Split(item.decompressor.FilePath())
			res = append(res, filepath.Join("history", fName))
		}
		return true
	})
	res = append(res, h.InvertedIndex.Files()...)
	return res
}

func (h *History) BuildMissedIndices() (err error) {
	if err := h.InvertedIndex.BuildMissedIndices(); err != nil {
		return err
	}
	//TODO: build .vi
	return nil
}

func (h *History) AddPrevValue(key1, key2, original []byte) error {
	lk := len(key1) + len(key2)
	historyKey := make([]byte, lk+8)
	copy(historyKey, key1)
	if len(key2) > 0 {
		copy(historyKey[len(key1):], key2)
	}
	if len(original) > 0 {
		val, err := h.tx.GetOne(h.settingsTable, historyValCountKey)
		if err != nil {
			return err
		}
		var valNum uint64
		if len(val) > 0 {
			valNum = binary.BigEndian.Uint64(val)
		}
		valNum++
		binary.BigEndian.PutUint64(historyKey[lk:], valNum)
		if err = h.tx.Put(h.settingsTable, historyValCountKey, historyKey[lk:]); err != nil {
			return err
		}
		if err = h.tx.Put(h.historyValsTable, historyKey[lk:], original); err != nil {
			return err
		}
	}
	if err := h.InvertedIndex.add(historyKey, historyKey[:lk]); err != nil {
		return err
	}
	return nil
}

type HistoryCollation struct {
	historyPath  string
	historyComp  *compress.Compressor
	historyCount int
	indexBitmaps map[string]*roaring64.Bitmap
}

func (c HistoryCollation) Close() {
	if c.historyComp != nil {
		c.historyComp.Close()
	}
}

func (h *History) collate(step, txFrom, txTo uint64, roTx kv.Tx) (HistoryCollation, error) {
	var historyComp *compress.Compressor
	var err error
	closeComp := true
	defer func() {
		if closeComp {
			if historyComp != nil {
				historyComp.Close()
			}
		}
	}()
	historyPath := filepath.Join(h.dir, fmt.Sprintf("%s.%d-%d.v", h.filenameBase, step, step+1))
	if historyComp, err = compress.NewCompressor(context.Background(), "collate history", historyPath, h.dir, compress.MinPatternScore, h.workers, log.LvlDebug); err != nil {
		return HistoryCollation{}, fmt.Errorf("create %s history compressor: %w", h.filenameBase, err)
	}
	keysCursor, err := roTx.CursorDupSort(h.indexKeysTable)
	if err != nil {
		return HistoryCollation{}, fmt.Errorf("create %s history cursor: %w", h.filenameBase, err)
	}
	defer keysCursor.Close()
	indexBitmaps := map[string]*roaring64.Bitmap{}
	var txKey [8]byte
	binary.BigEndian.PutUint64(txKey[:], txFrom)
	var val []byte
	var k, v []byte
	for k, v, err = keysCursor.Seek(txKey[:]); err == nil && k != nil; k, v, err = keysCursor.Next() {
		txNum := binary.BigEndian.Uint64(k)
		if txNum >= txTo {
			break
		}
		var bitmap *roaring64.Bitmap
		var ok bool
		if bitmap, ok = indexBitmaps[string(v[:len(v)-8])]; !ok {
			bitmap = roaring64.New()
			indexBitmaps[string(v[:len(v)-8])] = bitmap
		}
		bitmap.Add(txNum)
	}
	if err != nil {
		return HistoryCollation{}, fmt.Errorf("iterate over %s history cursor: %w", h.filenameBase, err)
	}
	keys := make([]string, 0, len(indexBitmaps))
	for key := range indexBitmaps {
		keys = append(keys, key)
	}
	slices.Sort(keys)
	historyCount := 0
	for _, key := range keys {
		bitmap := indexBitmaps[key]
		it := bitmap.Iterator()
		for it.HasNext() {
			txNum := it.Next()
			binary.BigEndian.PutUint64(txKey[:], txNum)
			v, err := keysCursor.SeekBothRange(txKey[:], []byte(key))
			if err != nil {
				return HistoryCollation{}, err
			}
			if bytes.HasPrefix(v, []byte(key)) {
				valNum := binary.BigEndian.Uint64(v[len(v)-8:])
				if valNum == 0 {
					val = nil
				} else {
					if val, err = roTx.GetOne(h.historyValsTable, v[len(v)-8:]); err != nil {
						return HistoryCollation{}, fmt.Errorf("get %s history val [%x]=>%d: %w", h.filenameBase, k, valNum, err)
					}
				}
				if err = historyComp.AddUncompressedWord(val); err != nil {
					return HistoryCollation{}, fmt.Errorf("add %s history val [%x]=>[%x]: %w", h.filenameBase, k, val, err)
				}
				historyCount++
			}
		}
	}
	closeComp = false
	return HistoryCollation{
		historyPath:  historyPath,
		historyComp:  historyComp,
		historyCount: historyCount,
		indexBitmaps: indexBitmaps,
	}, nil
}

type HistoryFiles struct {
	historyDecomp   *compress.Decompressor
	historyIdx      *recsplit.Index
	efHistoryDecomp *compress.Decompressor
	efHistoryIdx    *recsplit.Index
}

func (sf HistoryFiles) Close() {
	if sf.historyDecomp != nil {
		sf.historyDecomp.Close()
	}
	if sf.historyIdx != nil {
		sf.historyIdx.Close()
	}
	if sf.efHistoryDecomp != nil {
		sf.efHistoryDecomp.Close()
	}
	if sf.efHistoryIdx != nil {
		sf.efHistoryIdx.Close()
	}
}

// buildFiles performs potentially resource intensive operations of creating
// static files and their indices
func (h *History) buildFiles(step uint64, collation HistoryCollation) (HistoryFiles, error) {
	historyComp := collation.historyComp
	var historyDecomp, efHistoryDecomp *compress.Decompressor
	var historyIdx, efHistoryIdx *recsplit.Index
	var efHistoryComp *compress.Compressor
	var rs *recsplit.RecSplit
	closeComp := true
	defer func() {
		if closeComp {
			if historyComp != nil {
				historyComp.Close()
			}
			if historyDecomp != nil {
				historyDecomp.Close()
			}
			if historyIdx != nil {
				historyIdx.Close()
			}
			if efHistoryComp != nil {
				efHistoryComp.Close()
			}
			if efHistoryDecomp != nil {
				efHistoryDecomp.Close()
			}
			if efHistoryIdx != nil {
				efHistoryIdx.Close()
			}
			if rs != nil {
				rs.Close()
			}
		}
	}()
	historyIdxPath := filepath.Join(h.dir, fmt.Sprintf("%s.%d-%d.vi", h.filenameBase, step, step+1))
	if err := historyComp.Compress(); err != nil {
		return HistoryFiles{}, fmt.Errorf("compress %s history: %w", h.filenameBase, err)
	}
	historyComp.Close()
	historyComp = nil
	var err error
	if historyDecomp, err = compress.NewDecompressor(collation.historyPath); err != nil {
		return HistoryFiles{}, fmt.Errorf("open %s history decompressor: %w", h.filenameBase, err)
	}
	// Build history ef
	efHistoryPath := filepath.Join(h.dir, fmt.Sprintf("%s.%d-%d.ef", h.filenameBase, step, step+1))
	efHistoryComp, err = compress.NewCompressor(context.Background(), "ef history", efHistoryPath, h.dir, compress.MinPatternScore, h.workers, log.LvlDebug)
	if err != nil {
		return HistoryFiles{}, fmt.Errorf("create %s ef history compressor: %w", h.filenameBase, err)
	}
	var buf []byte
	keys := make([]string, 0, len(collation.indexBitmaps))
	for key := range collation.indexBitmaps {
		keys = append(keys, key)
	}
	slices.Sort(keys)
	for _, key := range keys {
		if err = efHistoryComp.AddUncompressedWord([]byte(key)); err != nil {
			return HistoryFiles{}, fmt.Errorf("add %s ef history key [%x]: %w", h.InvertedIndex.filenameBase, key, err)
		}
		bitmap := collation.indexBitmaps[key]
		ef := eliasfano32.NewEliasFano(bitmap.GetCardinality(), bitmap.Maximum())
		it := bitmap.Iterator()
		for it.HasNext() {
			txNum := it.Next()
			ef.AddOffset(txNum)
		}
		ef.Build()
		buf = ef.AppendBytes(buf[:0])
		if err = efHistoryComp.AddUncompressedWord(buf); err != nil {
			return HistoryFiles{}, fmt.Errorf("add %s ef history val: %w", h.filenameBase, err)
		}
	}
	if err = efHistoryComp.Compress(); err != nil {
		return HistoryFiles{}, fmt.Errorf("compress %s ef history: %w", h.filenameBase, err)
	}
	efHistoryComp.Close()
	efHistoryComp = nil
	if efHistoryDecomp, err = compress.NewDecompressor(efHistoryPath); err != nil {
		return HistoryFiles{}, fmt.Errorf("open %s ef history decompressor: %w", h.filenameBase, err)
	}
	efHistoryIdxPath := filepath.Join(h.dir, fmt.Sprintf("%s.%d-%d.efi", h.filenameBase, step, step+1))
	if efHistoryIdx, err = buildIndex(efHistoryDecomp, efHistoryIdxPath, h.dir, len(keys), false /* values */); err != nil {
		return HistoryFiles{}, fmt.Errorf("build %s ef history idx: %w", h.filenameBase, err)
	}
	if rs, err = recsplit.NewRecSplit(recsplit.RecSplitArgs{
		KeyCount:   collation.historyCount,
		Enums:      false,
		BucketSize: 2000,
		LeafSize:   8,
		TmpDir:     h.dir,
		IndexFile:  historyIdxPath,
	}); err != nil {
		return HistoryFiles{}, fmt.Errorf("create recsplit: %w", err)
	}
	var historyKey []byte
	var txKey [8]byte
	var valOffset uint64
	g := historyDecomp.MakeGetter()
	for {
		g.Reset(0)
		valOffset = 0
		for _, key := range keys {
			bitmap := collation.indexBitmaps[key]
			it := bitmap.Iterator()
			for it.HasNext() {
				txNum := it.Next()
				binary.BigEndian.PutUint64(txKey[:], txNum)
				historyKey = append(append(historyKey[:0], txKey[:]...), key...)
				if err = rs.AddKey(historyKey, valOffset); err != nil {
					return HistoryFiles{}, fmt.Errorf("add %s history idx [%x]: %w", h.filenameBase, historyKey, err)
				}
				valOffset = g.Skip()
			}
		}
		if err = rs.Build(); err != nil {
			if rs.Collision() {
				log.Info("Building recsplit. Collision happened. It's ok. Restarting...")
				rs.ResetNextSalt()
			} else {
				return HistoryFiles{}, fmt.Errorf("build idx: %w", err)
			}
		} else {
			break
		}
	}
	rs.Close()
	rs = nil
	if historyIdx, err = recsplit.OpenIndex(historyIdxPath); err != nil {
		return HistoryFiles{}, fmt.Errorf("open idx: %w", err)
	}
	closeComp = false
	return HistoryFiles{
		historyDecomp:   historyDecomp,
		historyIdx:      historyIdx,
		efHistoryDecomp: efHistoryDecomp,
		efHistoryIdx:    efHistoryIdx,
	}, nil
}

func (h *History) integrateFiles(sf HistoryFiles, txNumFrom, txNumTo uint64) {
	h.InvertedIndex.integrateFiles(InvertedFiles{
		decomp: sf.efHistoryDecomp,
		index:  sf.efHistoryIdx,
	}, txNumFrom, txNumTo)
	h.files.ReplaceOrInsert(&filesItem{
		startTxNum:   txNumFrom,
		endTxNum:     txNumTo,
		decompressor: sf.historyDecomp,
		index:        sf.historyIdx,
	})
}

// [txFrom; txTo)
func (h *History) prune(step uint64, txFrom, txTo uint64) error {
	historyKeysCursor, err := h.tx.RwCursorDupSort(h.indexKeysTable)
	if err != nil {
		return fmt.Errorf("create %s history cursor: %w", h.filenameBase, err)
	}
	defer historyKeysCursor.Close()
	var txKey [8]byte
	binary.BigEndian.PutUint64(txKey[:], txFrom)
	var k, v []byte
	idxC, err := h.tx.RwCursorDupSort(h.indexTable)
	if err != nil {
		return err
	}
	defer idxC.Close()
	valsC, err := h.tx.RwCursor(h.historyValsTable)
	if err != nil {
		return err
	}
	defer valsC.Close()
	for k, v, err = historyKeysCursor.Seek(txKey[:]); err == nil && k != nil; k, v, err = historyKeysCursor.Next() {
		txNum := binary.BigEndian.Uint64(k)
		if txNum >= txTo {
			break
		}
		if err = valsC.Delete(v[len(v)-8:]); err != nil {
			return err
		}
		if err = idxC.DeleteExact(v[:len(v)-8], k); err != nil {
			return err
		}
		// This DeleteCurrent needs to the the last in the loop iteration, because it invalidates k and v
		if err = historyKeysCursor.DeleteCurrent(); err != nil {
			return err
		}
	}
	if err != nil {
		return fmt.Errorf("iterate over %s history keys: %w", h.filenameBase, err)
	}
	return nil
}

func (h *History) pruneF(txFrom, txTo uint64, f func(txNum uint64, k, v []byte) error) error {
	historyKeysCursor, err := h.tx.RwCursorDupSort(h.indexKeysTable)
	if err != nil {
		return fmt.Errorf("create %s history cursor: %w", h.filenameBase, err)
	}
	defer historyKeysCursor.Close()
	var txKey [8]byte
	binary.BigEndian.PutUint64(txKey[:], txFrom)
	var k, v []byte
	idxC, err := h.tx.RwCursorDupSort(h.indexTable)
	if err != nil {
		return err
	}
	defer idxC.Close()
	valsC, err := h.tx.RwCursor(h.historyValsTable)
	if err != nil {
		return err
	}
	defer valsC.Close()
	for k, v, err = historyKeysCursor.Seek(txKey[:]); err == nil && k != nil; k, v, err = historyKeysCursor.Next() {
		txNum := binary.BigEndian.Uint64(k)
		if txNum >= txTo {
			break
		}
		key, txnNumBytes := v[:len(v)-8], v[len(v)-8:]
		{
			kk, vv, err := valsC.SeekExact(txnNumBytes)
			if err != nil {
				return err
			}
			if err := f(txNum, key, vv); err != nil {
				return err
			}
			if kk != nil {
				if err = valsC.DeleteCurrent(); err != nil {
					return err
				}
			}
		}
		if err = idxC.DeleteExact(key, k); err != nil {
			return err
		}
		// This DeleteCurrent needs to the the last in the loop iteration, because it invalidates k and v
		if err = historyKeysCursor.DeleteCurrent(); err != nil {
			return err
		}
	}
	if err != nil {
		return fmt.Errorf("iterate over %s history keys: %w", h.filenameBase, err)
	}
	return nil
}

type HistoryContext struct {
	h                        *History
	indexFiles, historyFiles *btree.BTreeG[ctxItem]

	tx kv.Tx
}

func (h *History) MakeContext() *HistoryContext {
	var hc = HistoryContext{h: h}
	hc.indexFiles = btree.NewG[ctxItem](32, ctxItemLess)
	h.InvertedIndex.files.Ascend(func(item *filesItem) bool {
		hc.indexFiles.ReplaceOrInsert(ctxItem{
			startTxNum: item.startTxNum,
			endTxNum:   item.endTxNum,
			getter:     item.decompressor.MakeGetter(),
			reader:     recsplit.NewIndexReader(item.index),
		})
		return true
	})
	hc.historyFiles = btree.NewG[ctxItem](32, ctxItemLess)
	h.files.Ascend(func(item *filesItem) bool {
		hc.historyFiles.ReplaceOrInsert(ctxItem{
			startTxNum: item.startTxNum,
			endTxNum:   item.endTxNum,
			getter:     item.decompressor.MakeGetter(),
			reader:     recsplit.NewIndexReader(item.index),
		})
		return true
	})
	return &hc
}
func (hc *HistoryContext) SetTx(tx kv.Tx) { hc.tx = tx }

func (hc *HistoryContext) GetNoState(key []byte, txNum uint64) ([]byte, bool, error) {
	//fmt.Printf("GetNoState [%x] %d\n", key, txNum)
	var foundTxNum uint64
	var foundEndTxNum uint64
	var foundStartTxNum uint64
	var found bool
	//hc.indexFiles.Ascend(func(item *ctxItem) bool {
	hc.indexFiles.AscendGreaterOrEqual(ctxItem{startTxNum: txNum, endTxNum: txNum}, func(item ctxItem) bool {
		//fmt.Printf("ef item %d-%d, key %x\n", item.startTxNum, item.endTxNum, key)
		if item.reader.Empty() {
			return true
		}
		offset := item.reader.Lookup(key)
		g := item.getter
		g.Reset(offset)
		if k, _ := g.NextUncompressed(); bytes.Equal(k, key) {
			//fmt.Printf("Found key=%x\n", k)
			eliasVal, _ := g.NextUncompressed()
			ef, _ := eliasfano32.ReadEliasFano(eliasVal)
			if n, ok := ef.Search(txNum); ok {
				foundTxNum = n
				foundEndTxNum = item.endTxNum
				foundStartTxNum = item.startTxNum
				found = true
				//fmt.Printf("Found n=%d\n", n)
				return false
			}
		}
		return true
	})
	if found {
		var historyItem ctxItem
		var ok bool
		var search ctxItem
		search.startTxNum = foundStartTxNum
		search.endTxNum = foundEndTxNum
		if historyItem, ok = hc.historyFiles.Get(search); !ok {
			return nil, false, fmt.Errorf("no %s file found for [%x]", hc.h.filenameBase, key)
		}
		var txKey [8]byte
		binary.BigEndian.PutUint64(txKey[:], foundTxNum)
		offset := historyItem.reader.Lookup2(txKey[:], key)
		//fmt.Printf("offset = %d, txKey=[%x], key=[%x]\n", offset, txKey[:], key)
		g := historyItem.getter
		g.Reset(offset)
		if hc.h.compressVals {
			v, _ := g.Next(nil)
			return v, true, nil
		}
		v, _ := g.NextUncompressed()
		return v, true, nil
	}
	return nil, false, nil
}

// GetNoStateWithRecent searches history for a value of specified key before txNum
// second return value is true if the value is found in the history (even if it is nil)
func (hc *HistoryContext) GetNoStateWithRecent(key []byte, txNum uint64, roTx kv.Tx) ([]byte, bool, error) {
	var search ctxItem
	search.startTxNum = txNum
	search.endTxNum = txNum
	var foundTxNum uint64
	var foundEndTxNum uint64
	var foundStartTxNum uint64
	var found bool
	var anyItem bool // Whether any filesItem has been looked at in the loop below
	var topState ctxItem
	hc.historyFiles.AscendGreaterOrEqual(search, func(i ctxItem) bool {
		topState = i
		return false
	})
	hc.indexFiles.AscendGreaterOrEqual(search, func(item ctxItem) bool {
		anyItem = true
		offset := item.reader.Lookup(key)
		g := item.getter
		g.Reset(offset)
		if k, _ := g.NextUncompressed(); bytes.Equal(k, key) {
			eliasVal, _ := g.NextUncompressed()
			ef, _ := eliasfano32.ReadEliasFano(eliasVal)
			//start := time.Now()
			n, ok := ef.Search(txNum)
			//d.stats.EfSearchTime += time.Since(start)
			if ok {
				foundTxNum = n
				foundEndTxNum = item.endTxNum
				foundStartTxNum = item.startTxNum
				found = true
				return false
			} else if item.endTxNum > txNum && item.endTxNum >= topState.endTxNum {
				return false
			}
		}
		return true
	})
	if found {
		var txKey [8]byte
		binary.BigEndian.PutUint64(txKey[:], foundTxNum)
		var historyItem ctxItem
		search.startTxNum = foundStartTxNum
		search.endTxNum = foundEndTxNum
		historyItem, ok := hc.historyFiles.Get(search)
		if !ok {
			return nil, false, fmt.Errorf("no %s file found for [%x]", hc.h.filenameBase, key)
		}
		offset := historyItem.reader.Lookup2(txKey[:], key)
		g := historyItem.getter
		g.Reset(offset)
		if hc.h.compressVals {
			v, _ := g.Next(nil)
			return v, true, nil
		}
		v, _ := g.NextUncompressed()
		return v, true, nil
	}

	if anyItem {
		// If there were no changes but there were history files, the value can be obtained from value files
		var val []byte
		hc.historyFiles.DescendLessOrEqual(topState, func(item ctxItem) bool {
			if item.reader.Empty() {
				return true
			}
			offset := item.reader.Lookup(key)
			g := item.getter
			g.Reset(offset)
			if g.HasNext() {
				if k, _ := g.NextUncompressed(); bytes.Equal(k, key) {
					if hc.h.compressVals {
						val, _ = g.Next(nil)
					} else {
						val, _ = g.NextUncompressed()
					}
					return false
				}
			}
			return true
		})
		return val, true, nil
	}
	// Value not found in history files, look in the recent history
	if roTx == nil {
		return nil, false, fmt.Errorf("roTx is nil")
	}
	return hc.getNoStateFromDB(key, txNum, roTx)
}

func (hc *HistoryContext) getNoStateFromDB(key []byte, txNum uint64, tx kv.Tx) ([]byte, bool, error) {
	indexCursor, err := tx.CursorDupSort(hc.h.indexTable)
	if err != nil {
		return nil, false, err
	}
	defer indexCursor.Close()
	var txKey [8]byte
	binary.BigEndian.PutUint64(txKey[:], txNum)
	var foundTxNumVal []byte
	if foundTxNumVal, err = indexCursor.SeekBothRange(key, txKey[:]); err != nil {
		return nil, false, err
	}
	if foundTxNumVal != nil {
		var historyKeysCursor kv.CursorDupSort
		if historyKeysCursor, err = tx.CursorDupSort(hc.h.indexKeysTable); err != nil {
			return nil, false, err
		}
		defer historyKeysCursor.Close()
		var vn []byte
		if vn, err = historyKeysCursor.SeekBothRange(foundTxNumVal, key); err != nil {
			return nil, false, err
		}
		valNum := binary.BigEndian.Uint64(vn[len(vn)-8:])
		if valNum == 0 {
			// This is special valNum == 0, which is empty value
			return nil, true, nil
		}
		var v []byte
		if v, err = tx.GetOne(hc.h.historyValsTable, vn[len(vn)-8:]); err != nil {
			return nil, false, err
		}
		return v, true, nil
	}
	return nil, false, nil
}

func (hc *HistoryContext) IterateChanged(startTxNum, endTxNum uint64, roTx kv.Tx) *HistoryIterator1 {
	hi := HistoryIterator1{
		hasNextInDb:  true,
		roTx:         roTx,
		indexTable:   hc.h.indexTable,
		idxKeysTable: hc.h.indexKeysTable,
		valsTable:    hc.h.historyValsTable,
	}

	hc.indexFiles.Ascend(func(item ctxItem) bool {
		if item.endTxNum >= endTxNum {
			hi.hasNextInDb = false
		}
		if item.endTxNum <= startTxNum {
			return true
		}
		if item.startTxNum >= endTxNum {
			return false
		}
		g := item.getter
		g.Reset(0)
		if g.HasNext() {
			key, offset := g.NextUncompressed()
			heap.Push(&hi.h, &ReconItem{g: g, key: key, startTxNum: item.startTxNum, endTxNum: item.endTxNum, txNum: item.endTxNum, startOffset: offset, lastOffset: offset})
			hi.hasNextInFiles = true
		}
		hi.total += uint64(item.getter.Size())
		return true
	})
	hi.hc = hc
	hi.compressVals = hc.h.compressVals
	hi.startTxNum = startTxNum
	hi.endTxNum = endTxNum
	binary.BigEndian.PutUint64(hi.startTxKey[:], startTxNum)
	hi.advanceInDb()
	hi.advanceInFiles()
	hi.advance()
	return &hi
}

type HistoryIterator1 struct {
	hc           *HistoryContext
	compressVals bool
	total        uint64

	hasNextInFiles                      bool
	hasNextInDb                         bool
	startTxKey, txnKey                  [8]byte
	startTxNum, endTxNum                uint64
	roTx                                kv.Tx
	idxCursor, txNum2kCursor            kv.CursorDupSort
	indexTable, idxKeysTable, valsTable string
	h                                   ReconHeap

	nextKey, nextVal, nextFileKey, nextFileVal, nextDbKey, nextDbVal []byte
	advFileCnt, advDbCnt                                             int
}

func (hi *HistoryIterator1) Stat() (int, int) { return hi.advDbCnt, hi.advFileCnt }

func (hi *HistoryIterator1) Close() {
	if hi.idxCursor != nil {
		hi.idxCursor.Close()
	}
	if hi.txNum2kCursor != nil {
		hi.txNum2kCursor.Close()
	}
}

func (hi *HistoryIterator1) advanceInFiles() {
	hi.advFileCnt++
	for hi.h.Len() > 0 {
		top := heap.Pop(&hi.h).(*ReconItem)
		key := top.key
		var idxVal []byte
		if hi.compressVals {
			idxVal, _ = top.g.Next(nil)
		} else {
			idxVal, _ = top.g.NextUncompressed()
		}
		if top.g.HasNext() {
			if hi.compressVals {
				top.key, _ = top.g.Next(nil)
			} else {
				top.key, _ = top.g.NextUncompressed()
			}
			heap.Push(&hi.h, top)
		}

		if bytes.Equal(key, hi.nextFileKey) {
			continue
		}
		ef, _ := eliasfano32.ReadEliasFano(idxVal)
		n, ok := ef.Search(hi.startTxNum)
		if !ok {
			continue
		}
		if n >= hi.endTxNum {
			continue
		}

		hi.nextFileKey = key
		binary.BigEndian.PutUint64(hi.txnKey[:], n)
		search := ctxItem{startTxNum: top.startTxNum, endTxNum: top.endTxNum}
		historyItem, ok := hi.hc.historyFiles.Get(search)
		if !ok {
			panic(fmt.Errorf("no %s file found for [%x]", hi.hc.h.filenameBase, hi.nextFileKey))
		}
		offset := historyItem.reader.Lookup2(hi.txnKey[:], hi.nextFileKey)
		g := historyItem.getter
		g.Reset(offset)
		if hi.compressVals {
			hi.nextFileVal, _ = g.Next(nil)
		} else {
			hi.nextFileVal, _ = g.NextUncompressed()
		}
		hi.nextFileKey = key
		return
	}
	hi.hasNextInFiles = false
}

func (hi *HistoryIterator1) advanceInDb() {
	hi.advDbCnt++
	var k []byte
	var err error
	if hi.idxCursor == nil {
		if hi.idxCursor, err = hi.roTx.CursorDupSort(hi.indexTable); err != nil {
			// TODO pass error properly around
			panic(err)
		}
		if hi.txNum2kCursor, err = hi.roTx.CursorDupSort(hi.idxKeysTable); err != nil {
			panic(err)
		}

		if k, _, err = hi.idxCursor.First(); err != nil {
			// TODO pass error properly around
			panic(err)
		}
	} else {
		if k, _, err = hi.idxCursor.NextNoDup(); err != nil {
			panic(err)
		}
	}
	for ; k != nil; k, _, err = hi.idxCursor.NextNoDup() {
		if err != nil {
			panic(err)
		}
		foundTxNumVal, err := hi.idxCursor.SeekBothRange(k, hi.startTxKey[:])
		if err != nil {
			panic(err)
		}
		if foundTxNumVal == nil {
			continue
		}
		txNum := binary.BigEndian.Uint64(foundTxNumVal)
		if txNum >= hi.endTxNum {
			continue
		}
		hi.nextDbKey = append(hi.nextDbKey[:0], k...)
		vn, err := hi.txNum2kCursor.SeekBothRange(foundTxNumVal, k)
		if err != nil {
			panic(err)
		}
		valNum := binary.BigEndian.Uint64(vn[len(vn)-8:])
		if valNum == 0 {
			// This is special valNum == 0, which is empty value
			hi.nextDbVal = hi.nextDbVal[:0]
			return
		}
		v, err := hi.roTx.GetOne(hi.valsTable, vn[len(vn)-8:])
		if err != nil {
			panic(err)
		}
		hi.nextDbVal = append(hi.nextDbVal[:0], v...)
		return
	}
	hi.idxCursor.Close()
	hi.idxCursor = nil
	hi.hasNextInDb = false
}

func (hi *HistoryIterator1) advance() {
	if hi.hasNextInFiles {
		if hi.hasNextInDb {
			c := bytes.Compare(hi.nextFileKey, hi.nextDbKey)
			if c < 0 {
				hi.nextKey = append(hi.nextKey[:0], hi.nextFileKey...)
				hi.nextVal = append(hi.nextVal[:0], hi.nextFileVal...)
				hi.advanceInFiles()
			} else if c > 0 {
				hi.nextKey = append(hi.nextKey[:0], hi.nextDbKey...)
				hi.nextVal = append(hi.nextVal[:0], hi.nextDbVal...)
				hi.advanceInDb()
			} else {
				hi.nextKey = append(hi.nextKey[:0], hi.nextFileKey...)
				hi.nextVal = append(hi.nextVal[:0], hi.nextFileVal...)
				hi.advanceInDb()
				hi.advanceInFiles()
			}
		} else {
			hi.nextKey = append(hi.nextKey[:0], hi.nextFileKey...)
			hi.nextVal = append(hi.nextVal[:0], hi.nextFileVal...)
			hi.advanceInFiles()
		}
	} else if hi.hasNextInDb {
		hi.nextKey = append(hi.nextKey[:0], hi.nextDbKey...)
		hi.nextVal = append(hi.nextVal[:0], hi.nextDbVal...)
		hi.advanceInDb()
	} else {
		hi.nextKey = nil
		hi.nextVal = nil
	}
}

func (hi *HistoryIterator1) HasNext() bool {
	return hi.hasNextInFiles || hi.hasNextInDb || hi.nextKey != nil
}

func (hi *HistoryIterator1) Next(keyBuf, valBuf []byte) ([]byte, []byte) {
	k := append(keyBuf, hi.nextKey...)
	v := append(valBuf, hi.nextVal...)
	hi.advance()
	return k, v
}<|MERGE_RESOLUTION|>--- conflicted
+++ resolved
@@ -30,17 +30,12 @@
 
 	"github.com/RoaringBitmap/roaring/roaring64"
 	"github.com/google/btree"
-<<<<<<< HEAD
-	"github.com/ledgerwatch/erigon-lib/common/dir"
-=======
-	"github.com/ledgerwatch/log/v3"
-	"golang.org/x/exp/slices"
-
->>>>>>> 4f523250
 	"github.com/ledgerwatch/erigon-lib/compress"
 	"github.com/ledgerwatch/erigon-lib/kv"
 	"github.com/ledgerwatch/erigon-lib/recsplit"
 	"github.com/ledgerwatch/erigon-lib/recsplit/eliasfano32"
+	"github.com/ledgerwatch/log/v3"
+	"golang.org/x/exp/slices"
 )
 
 type History struct {
@@ -144,13 +139,6 @@
 			return false
 		}
 		idxPath := filepath.Join(h.dir, fmt.Sprintf("%s.%d-%d.vi", h.filenameBase, item.startTxNum/h.aggregationStep, item.endTxNum/h.aggregationStep))
-<<<<<<< HEAD
-		if !dir.Exist(idxPath) {
-			if _, err = buildIndex(item.decompressor, idxPath, h.dir, item.decompressor.Count()/2, false /* values */); err != nil {
-				return false
-			}
-		}
-=======
 
 		if fi, err := os.Stat(idxPath); err != nil || fi.IsDir() {
 			invalidFileItems = append(invalidFileItems, item)
@@ -163,7 +151,6 @@
 		//	}
 		//}
 
->>>>>>> 4f523250
 		if item.index, err = recsplit.OpenIndex(idxPath); err != nil {
 			return false
 		}
