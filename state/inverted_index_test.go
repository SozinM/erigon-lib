/*
   Copyright 2022 Erigon contributors

   Licensed under the Apache License, Version 2.0 (the "License");
   you may not use this file except in compliance with the License.
   You may obtain a copy of the License at

       http://www.apache.org/licenses/LICENSE-2.0

   Unless required by applicable law or agreed to in writing, software
   distributed under the License is distributed on an "AS IS" BASIS,
   WITHOUT WARRANTIES OR CONDITIONS OF ANY KIND, either express or implied.
   See the License for the specific language governing permissions and
   limitations under the License.
*/

package state

import (
	"context"
	"encoding/binary"
	"fmt"
	"math"
	"os"
	"testing"
	"testing/fstest"
	"time"

	"github.com/google/btree"
	"github.com/ledgerwatch/log/v3"
	"github.com/stretchr/testify/require"

	"github.com/ledgerwatch/erigon-lib/kv"
	"github.com/ledgerwatch/erigon-lib/kv/mdbx"
	"github.com/ledgerwatch/erigon-lib/recsplit"
	"github.com/ledgerwatch/erigon-lib/recsplit/eliasfano32"
)

func testDbAndInvertedIndex(t *testing.T, aggStep uint64) (string, kv.RwDB, *InvertedIndex) {
	t.Helper()
	path := t.TempDir()
	t.Cleanup(func() { os.RemoveAll(path) })
	logger := log.New()
	keysTable := "Keys"
	indexTable := "Index"
	db := mdbx.NewMDBX(logger).Path(path).WithTableCfg(func(defaultBuckets kv.TableCfg) kv.TableCfg {
		return kv.TableCfg{
			keysTable:  kv.TableCfgItem{Flags: kv.DupSort},
			indexTable: kv.TableCfgItem{Flags: kv.DupSort},
		}
	}).MustOpen()
	t.Cleanup(db.Close)
<<<<<<< HEAD
	ii, err := NewInvertedIndex(path, path, aggStep, "inv" /* filenameBase */, keysTable, indexTable, false)
=======
	ii, err := NewInvertedIndex(path, path, aggStep, "inv" /* filenameBase */, keysTable, indexTable, nil)
>>>>>>> 67815f5f
	require.NoError(t, err)
	t.Cleanup(ii.Close)
	return path, db, ii
}

func TestInvIndexCollationBuild(t *testing.T) {
	logEvery := time.NewTicker(30 * time.Second)
	defer logEvery.Stop()
	_, db, ii := testDbAndInvertedIndex(t, 16)
	ctx := context.Background()
	tx, err := db.BeginRw(ctx)
	require.NoError(t, err)
	defer tx.Rollback()
	ii.SetTx(tx)
	ii.StartWrites("")
	defer ii.FinishWrites()

	ii.SetTxNum(2)
	err = ii.Add([]byte("key1"))
	require.NoError(t, err)

	ii.SetTxNum(3)
	err = ii.Add([]byte("key2"))
	require.NoError(t, err)

	ii.SetTxNum(6)
	err = ii.Add([]byte("key1"))
	require.NoError(t, err)
	err = ii.Add([]byte("key3"))
	require.NoError(t, err)

	err = ii.Rotate().Flush(ctx, tx)
	require.NoError(t, err)
	err = tx.Commit()
	require.NoError(t, err)

	roTx, err := db.BeginRo(ctx)
	require.NoError(t, err)
	defer roTx.Rollback()

	bs, err := ii.collate(ctx, 0, 7, roTx, logEvery)
	require.NoError(t, err)
	require.Equal(t, 3, len(bs))
	require.Equal(t, []uint64{3}, bs["key2"].ToArray())
	require.Equal(t, []uint64{2, 6}, bs["key1"].ToArray())
	require.Equal(t, []uint64{6}, bs["key3"].ToArray())

	sf, err := ii.buildFiles(ctx, 0, bs)
	require.NoError(t, err)
	defer sf.Close()
	g := sf.decomp.MakeGetter()
	g.Reset(0)
	var words []string
	var intArrs [][]uint64
	for g.HasNext() {
		w, _ := g.Next(nil)
		words = append(words, string(w))
		w, _ = g.Next(w[:0])
		ef, _ := eliasfano32.ReadEliasFano(w)
		var ints []uint64
		it := ef.Iterator()
		for it.HasNext() {
			ints = append(ints, it.Next())
		}
		intArrs = append(intArrs, ints)
	}
	require.Equal(t, []string{"key1", "key2", "key3"}, words)
	require.Equal(t, [][]uint64{{2, 6}, {3}, {6}}, intArrs)
	r := recsplit.NewIndexReader(sf.index)
	for i := 0; i < len(words); i++ {
		offset := r.Lookup([]byte(words[i]))
		g.Reset(offset)
		w, _ := g.Next(nil)
		require.Equal(t, words[i], string(w))
	}
}

func TestInvIndexAfterPrune(t *testing.T) {
	logEvery := time.NewTicker(30 * time.Second)
	defer logEvery.Stop()
	_, db, ii := testDbAndInvertedIndex(t, 16)
	ctx := context.Background()
	tx, err := db.BeginRw(ctx)
	require.NoError(t, err)
	defer func() {
		if tx != nil {
			tx.Rollback()
		}
	}()
	ii.SetTx(tx)
	ii.StartWrites("")
	defer ii.FinishWrites()

	ii.SetTxNum(2)
	err = ii.Add([]byte("key1"))
	require.NoError(t, err)

	ii.SetTxNum(3)
	err = ii.Add([]byte("key2"))
	require.NoError(t, err)

	ii.SetTxNum(6)
	err = ii.Add([]byte("key1"))
	require.NoError(t, err)
	err = ii.Add([]byte("key3"))
	require.NoError(t, err)

	err = ii.Rotate().Flush(ctx, tx)
	require.NoError(t, err)
	err = tx.Commit()
	require.NoError(t, err)

	roTx, err := db.BeginRo(ctx)
	require.NoError(t, err)
	defer roTx.Rollback()

	bs, err := ii.collate(ctx, 0, 16, roTx, logEvery)
	require.NoError(t, err)

	sf, err := ii.buildFiles(ctx, 0, bs)
	require.NoError(t, err)
	defer sf.Close()

	tx, err = db.BeginRw(ctx)
	require.NoError(t, err)
	ii.SetTx(tx)

	ii.integrateFiles(sf, 0, 16)

	err = ii.prune(ctx, 0, 16, math.MaxUint64, logEvery)
	require.NoError(t, err)
	err = tx.Commit()
	require.NoError(t, err)
	tx, err = db.BeginRw(ctx)
	require.NoError(t, err)
	ii.SetTx(tx)

	for _, table := range []string{ii.indexKeysTable, ii.indexTable} {
		var cur kv.Cursor
		cur, err = tx.Cursor(table)
		require.NoError(t, err)
		defer cur.Close()
		var k []byte
		k, _, err = cur.First()
		require.NoError(t, err)
		require.Nil(t, k, table)
	}
}

func filledInvIndex(t *testing.T) (string, kv.RwDB, *InvertedIndex, uint64) {
	t.Helper()
	return filledInvIndexOfSize(t, uint64(1000), 16, 31)
}

func filledInvIndexOfSize(t *testing.T, txs, aggStep, module uint64) (string, kv.RwDB, *InvertedIndex, uint64) {
	t.Helper()
	path, db, ii := testDbAndInvertedIndex(t, aggStep)
	ctx := context.Background()
	tx, err := db.BeginRw(ctx)
	require.NoError(t, err)
	defer tx.Rollback()
	ii.SetTx(tx)
	ii.StartWrites("")
	defer ii.FinishWrites()

	// keys are encodings of numbers 1..31
	// each key changes value on every txNum which is multiple of the key
	for txNum := uint64(1); txNum <= txs; txNum++ {
		ii.SetTxNum(txNum)
		for keyNum := uint64(1); keyNum <= module; keyNum++ {
			if txNum%keyNum == 0 {
				var k [8]byte
				binary.BigEndian.PutUint64(k[:], keyNum)
				err = ii.Add(k[:])
				require.NoError(t, err)
			}
		}
		if txNum%10 == 0 {
			err = ii.Rotate().Flush(ctx, tx)
			require.NoError(t, err)
		}
	}
	err = ii.Rotate().Flush(ctx, tx)
	require.NoError(t, err)
	err = tx.Commit()
	require.NoError(t, err)
	return path, db, ii, txs
}

func checkRanges(t *testing.T, db kv.RwDB, ii *InvertedIndex, txs uint64) {
	t.Helper()
	ctx := context.Background()
	ic := ii.MakeContext()
	// Check the iterator ranges first without roTx
	for keyNum := uint64(1); keyNum <= uint64(31); keyNum++ {
		var k [8]byte
		binary.BigEndian.PutUint64(k[:], keyNum)
		it := ic.IterateRange(k[:], 0, 976, nil)
		defer it.Close()
		for i := keyNum; i < 976; i += keyNum {
			label := fmt.Sprintf("keyNum=%d, txNum=%d", keyNum, i)
			require.True(t, it.HasNext(), label)
			n := it.Next()
			require.Equal(t, i, n, label)
		}
		require.False(t, it.HasNext())
	}
	// Now check ranges that require access to DB
	roTx, err := db.BeginRo(ctx)
	require.NoError(t, err)
	defer roTx.Rollback()
	for keyNum := uint64(1); keyNum <= uint64(31); keyNum++ {
		var k [8]byte
		binary.BigEndian.PutUint64(k[:], keyNum)
		it := ic.IterateRange(k[:], 400, 1000, roTx)
		defer it.Close()
		for i := keyNum * ((400 + keyNum - 1) / keyNum); i < txs; i += keyNum {
			label := fmt.Sprintf("keyNum=%d, txNum=%d", keyNum, i)
			require.True(t, it.HasNext(), label)
			n := it.Next()
			require.Equal(t, i, n, label)
		}
		require.False(t, it.HasNext())
	}
}

func mergeInverted(t *testing.T, db kv.RwDB, ii *InvertedIndex, txs uint64) {
	t.Helper()
	logEvery := time.NewTicker(30 * time.Second)
	defer logEvery.Stop()
	ctx := context.Background()
	// Leave the last 2 aggregation steps un-collated
	tx, err := db.BeginRw(ctx)
	require.NoError(t, err)
	defer tx.Rollback()
	ii.SetTx(tx)

	// Leave the last 2 aggregation steps un-collated
	for step := uint64(0); step < txs/ii.aggregationStep-1; step++ {
		func() {
			bs, err := ii.collate(ctx, step*ii.aggregationStep, (step+1)*ii.aggregationStep, tx, logEvery)
			require.NoError(t, err)
			sf, err := ii.buildFiles(ctx, step, bs)
			require.NoError(t, err)
			ii.integrateFiles(sf, step*ii.aggregationStep, (step+1)*ii.aggregationStep)
			err = ii.prune(ctx, step*ii.aggregationStep, (step+1)*ii.aggregationStep, math.MaxUint64, logEvery)
			require.NoError(t, err)
			var found bool
			var startTxNum, endTxNum uint64
			maxEndTxNum := ii.endTxNumMinimax()
			maxSpan := ii.aggregationStep * StepsInBiggestFile
			for found, startTxNum, endTxNum = ii.findMergeRange(maxEndTxNum, maxSpan); found; found, startTxNum, endTxNum = ii.findMergeRange(maxEndTxNum, maxSpan) {
				outs, _ := ii.staticFilesInRange(startTxNum, endTxNum)
				in, err := ii.mergeFiles(ctx, outs, startTxNum, endTxNum, 1)
				require.NoError(t, err)
				ii.integrateMergedFiles(outs, in)
				err = ii.deleteFiles(outs)
				require.NoError(t, err)
			}
		}()
	}
	err = tx.Commit()
	require.NoError(t, err)
}

func TestInvIndexRanges(t *testing.T) {
	logEvery := time.NewTicker(30 * time.Second)
	defer logEvery.Stop()
	_, db, ii, txs := filledInvIndex(t)
	ctx := context.Background()
	tx, err := db.BeginRw(ctx)
	require.NoError(t, err)
	defer tx.Rollback()
	ii.SetTx(tx)

	// Leave the last 2 aggregation steps un-collated
	for step := uint64(0); step < txs/ii.aggregationStep-1; step++ {
		func() {
			bs, err := ii.collate(ctx, step*ii.aggregationStep, (step+1)*ii.aggregationStep, tx, logEvery)
			require.NoError(t, err)
			sf, err := ii.buildFiles(ctx, step, bs)
			require.NoError(t, err)
			ii.integrateFiles(sf, step*ii.aggregationStep, (step+1)*ii.aggregationStep)
			err = ii.prune(ctx, step*ii.aggregationStep, (step+1)*ii.aggregationStep, math.MaxUint64, logEvery)
			require.NoError(t, err)
		}()
	}
	err = tx.Commit()
	require.NoError(t, err)

	checkRanges(t, db, ii, txs)
}

func TestInvIndexMerge(t *testing.T) {
	_, db, ii, txs := filledInvIndex(t)
	defer db.Close()
	defer ii.Close()

	mergeInverted(t, db, ii, txs)
	checkRanges(t, db, ii, txs)
}

func TestInvIndexScanFiles(t *testing.T) {
	path, db, ii, txs := filledInvIndex(t)
	ii.Close()
	// Recreate InvertedIndex to scan the files
	var err error
<<<<<<< HEAD
	ii, err = NewInvertedIndex(path, path, ii.aggregationStep, ii.filenameBase, ii.indexKeysTable, ii.indexTable, false)
=======
	ii, err = NewInvertedIndex(path, path, ii.aggregationStep, ii.filenameBase, ii.indexKeysTable, ii.indexTable, nil)
>>>>>>> 67815f5f
	require.NoError(t, err)
	defer ii.Close()

	mergeInverted(t, db, ii, txs)
	checkRanges(t, db, ii, txs)
}

func TestChangedKeysIterator(t *testing.T) {
	_, db, ii, txs := filledInvIndex(t)
	ctx := context.Background()
	mergeInverted(t, db, ii, txs)
	roTx, err := db.BeginRo(ctx)
	require.NoError(t, err)
	defer func() {
		roTx.Rollback()
	}()
	ic := ii.MakeContext()
	it := ic.IterateChangedKeys(0, 20, roTx)
	defer func() {
		it.Close()
	}()
	var keys []string
	for it.HasNext() {
		k := it.Next(nil)
		keys = append(keys, fmt.Sprintf("%x", k))
	}
	it.Close()
	require.Equal(t, []string{
		"0000000000000001",
		"0000000000000002",
		"0000000000000003",
		"0000000000000004",
		"0000000000000005",
		"0000000000000006",
		"0000000000000007",
		"0000000000000008",
		"0000000000000009",
		"000000000000000a",
		"000000000000000b",
		"000000000000000c",
		"000000000000000d",
		"000000000000000e",
		"000000000000000f",
		"0000000000000010",
		"0000000000000011",
		"0000000000000012",
		"0000000000000013"}, keys)
	it = ic.IterateChangedKeys(995, 1000, roTx)
	keys = keys[:0]
	for it.HasNext() {
		k := it.Next(nil)
		keys = append(keys, fmt.Sprintf("%x", k))
	}
	it.Close()
	require.Equal(t, []string{
		"0000000000000001",
		"0000000000000002",
		"0000000000000003",
		"0000000000000004",
		"0000000000000005",
		"0000000000000006",
		"0000000000000009",
		"000000000000000c",
		"000000000000001b",
	}, keys)
}

func TestScanStaticFiles(t *testing.T) {
	ii := &InvertedIndex{filenameBase: "test", aggregationStep: 1,
		files: btree.NewG[*filesItem](32, filesItemLess),
	}
	ffs := fstest.MapFS{
		"test.0-1.ef": {},
		"test.1-2.ef": {},
		"test.0-4.ef": {},
		"test.2-3.ef": {},
		"test.3-4.ef": {},
		"test.4-5.ef": {},
	}
	files, err := ffs.ReadDir(".")
	require.NoError(t, err)
	ii.scanStateFiles(files, nil)
	var found []string
	ii.files.Ascend(func(i *filesItem) bool {
		found = append(found, fmt.Sprintf("%d-%d", i.startTxNum, i.endTxNum))
		return true
	})
	require.Equal(t, 2, len(found))
	require.Equal(t, "0-4", found[0])
	require.Equal(t, "4-5", found[1])

	ii.files.Clear(false)
	ii.files.Ascend(func(i *filesItem) bool {
		fmt.Printf("%s\n", fmt.Sprintf("%d-%d", i.startTxNum, i.endTxNum))
		return true
	})
	ii.scanStateFiles(files, []string{"v"})
	ii.files.Ascend(func(i *filesItem) bool {
		fmt.Printf("%s\n", fmt.Sprintf("%d-%d", i.startTxNum, i.endTxNum))
		return true
	})
	require.Equal(t, 0, ii.files.Len())
}<|MERGE_RESOLUTION|>--- conflicted
+++ resolved
@@ -50,11 +50,7 @@
 		}
 	}).MustOpen()
 	t.Cleanup(db.Close)
-<<<<<<< HEAD
-	ii, err := NewInvertedIndex(path, path, aggStep, "inv" /* filenameBase */, keysTable, indexTable, false)
-=======
-	ii, err := NewInvertedIndex(path, path, aggStep, "inv" /* filenameBase */, keysTable, indexTable, nil)
->>>>>>> 67815f5f
+	ii, err := NewInvertedIndex(path, path, aggStep, "inv" /* filenameBase */, keysTable, indexTable, false, nil)
 	require.NoError(t, err)
 	t.Cleanup(ii.Close)
 	return path, db, ii
@@ -362,11 +358,7 @@
 	ii.Close()
 	// Recreate InvertedIndex to scan the files
 	var err error
-<<<<<<< HEAD
-	ii, err = NewInvertedIndex(path, path, ii.aggregationStep, ii.filenameBase, ii.indexKeysTable, ii.indexTable, false)
-=======
-	ii, err = NewInvertedIndex(path, path, ii.aggregationStep, ii.filenameBase, ii.indexKeysTable, ii.indexTable, nil)
->>>>>>> 67815f5f
+	ii, err = NewInvertedIndex(path, path, ii.aggregationStep, ii.filenameBase, ii.indexKeysTable, ii.indexTable, false, nil)
 	require.NoError(t, err)
 	defer ii.Close()
 
