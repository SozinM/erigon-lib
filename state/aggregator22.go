--- conflicted
+++ resolved
@@ -79,16 +79,6 @@
 	a.closeFiles()
 }
 
-<<<<<<< HEAD
-func (a *Aggregator22) SetCompressWorkers(i int) {
-	a.accounts.compressWorkers = i
-	a.storage.compressWorkers = i
-	a.code.compressWorkers = i
-	a.logAddrs.compressWorkers = i
-	a.logTopics.compressWorkers = i
-	a.tracesFrom.compressWorkers = i
-	a.tracesTo.compressWorkers = i
-=======
 func (a *Aggregator22) SetWorkers(i int) {
 	a.accounts.workers = i
 	a.storage.workers = i
@@ -97,7 +87,6 @@
 	a.logTopics.workers = i
 	a.tracesFrom.workers = i
 	a.tracesTo.workers = i
->>>>>>> 77906887
 }
 
 func (a *Aggregator22) Files() (res []string) {
