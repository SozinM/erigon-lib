/*
   Copyright 2022 Erigon contributors

   Licensed under the Apache License, Version 2.0 (the "License");
   you may not use this file except in compliance with the License.
   You may obtain a copy of the License at

       http://www.apache.org/licenses/LICENSE-2.0

   Unless required by applicable law or agreed to in writing, software
   distributed under the License is distributed on an "AS IS" BASIS,
   WITHOUT WARRANTIES OR CONDITIONS OF ANY KIND, either express or implied.
   See the License for the specific language governing permissions and
   limitations under the License.
*/

package state

import (
	"context"
	"encoding/binary"
	"fmt"
	math2 "math"
	"runtime"
	"strings"
	"sync"
	"time"

	"github.com/RoaringBitmap/roaring/roaring64"
	"github.com/ledgerwatch/erigon-lib/common/dbg"
	"github.com/ledgerwatch/log/v3"
	"go.uber.org/atomic"
	"golang.org/x/sync/semaphore"

	common2 "github.com/ledgerwatch/erigon-lib/common"
	"github.com/ledgerwatch/erigon-lib/common/cmp"
	"github.com/ledgerwatch/erigon-lib/etl"
	"github.com/ledgerwatch/erigon-lib/kv"
	"github.com/ledgerwatch/erigon-lib/kv/bitmapdb"
)

type Aggregator22 struct {
	rwTx             kv.RwTx
	db               kv.RoDB
	storage          *History
	tracesTo         *InvertedIndex
	backgroundResult *BackgroundResult
	code             *History
	logAddrs         *InvertedIndex
	logTopics        *InvertedIndex
	tracesFrom       *InvertedIndex
	accounts         *History
	logPrefix        string
	dir              string
	tmpdir           string
	txNum            atomic.Uint64
	aggregationStep  uint64
	keepInDB         uint64
	maxTxNum         atomic.Uint64

	working                atomic.Bool
	workingMerge           atomic.Bool
	workingOptionalIndices atomic.Bool
	warmupWorking          atomic.Bool
}

func NewAggregator22(dir, tmpdir string, aggregationStep uint64, db kv.RoDB) (*Aggregator22, error) {
	a := &Aggregator22{dir: dir, tmpdir: tmpdir, aggregationStep: aggregationStep, backgroundResult: &BackgroundResult{}, db: db, keepInDB: 2 * aggregationStep}
	return a, nil
}

func (a *Aggregator22) ReopenFiles() error {
	dir := a.dir
	aggregationStep := a.aggregationStep
	var err error
	if a.accounts, err = NewHistory(dir, a.tmpdir, aggregationStep, "accounts", kv.AccountHistoryKeys, kv.AccountIdx, kv.AccountHistoryVals, kv.AccountSettings, false /* compressVals */, nil); err != nil {
		return fmt.Errorf("ReopenFiles: %w", err)
	}
	if a.storage, err = NewHistory(dir, a.tmpdir, aggregationStep, "storage", kv.StorageHistoryKeys, kv.StorageIdx, kv.StorageHistoryVals, kv.StorageSettings, false /* compressVals */, nil); err != nil {
		return fmt.Errorf("ReopenFiles: %w", err)
	}
	if a.code, err = NewHistory(dir, a.tmpdir, aggregationStep, "code", kv.CodeHistoryKeys, kv.CodeIdx, kv.CodeHistoryVals, kv.CodeSettings, true /* compressVals */, nil); err != nil {
		return fmt.Errorf("ReopenFiles: %w", err)
	}
<<<<<<< HEAD
	if a.logAddrs, err = NewInvertedIndex(dir, a.tmpdir, aggregationStep, "logaddrs", kv.LogAddressKeys, kv.LogAddressIdx, false); err != nil {
		return fmt.Errorf("ReopenFiles: %w", err)
	}
	if a.logTopics, err = NewInvertedIndex(dir, a.tmpdir, aggregationStep, "logtopics", kv.LogTopicsKeys, kv.LogTopicsIdx, false); err != nil {
		return fmt.Errorf("ReopenFiles: %w", err)
	}
	if a.tracesFrom, err = NewInvertedIndex(dir, a.tmpdir, aggregationStep, "tracesfrom", kv.TracesFromKeys, kv.TracesFromIdx, false); err != nil {
		return fmt.Errorf("ReopenFiles: %w", err)
	}
	if a.tracesTo, err = NewInvertedIndex(dir, a.tmpdir, aggregationStep, "tracesto", kv.TracesToKeys, kv.TracesToIdx, false); err != nil {
=======
	if a.logAddrs, err = NewInvertedIndex(dir, a.tmpdir, aggregationStep, "logaddrs", kv.LogAddressKeys, kv.LogAddressIdx, nil); err != nil {
		return fmt.Errorf("ReopenFiles: %w", err)
	}
	if a.logTopics, err = NewInvertedIndex(dir, a.tmpdir, aggregationStep, "logtopics", kv.LogTopicsKeys, kv.LogTopicsIdx, nil); err != nil {
		return fmt.Errorf("ReopenFiles: %w", err)
	}
	if a.tracesFrom, err = NewInvertedIndex(dir, a.tmpdir, aggregationStep, "tracesfrom", kv.TracesFromKeys, kv.TracesFromIdx, nil); err != nil {
		return fmt.Errorf("ReopenFiles: %w", err)
	}
	if a.tracesTo, err = NewInvertedIndex(dir, a.tmpdir, aggregationStep, "tracesto", kv.TracesToKeys, kv.TracesToIdx, nil); err != nil {
>>>>>>> 67815f5f
		return fmt.Errorf("ReopenFiles: %w", err)
	}
	a.recalcMaxTxNum()
	return nil
}

func (a *Aggregator22) Close() {
	a.closeFiles()
}

func (a *Aggregator22) SetWorkers(i int) {
	a.accounts.workers = i
	a.storage.workers = i
	a.code.workers = i
	a.logAddrs.workers = i
	a.logTopics.workers = i
	a.tracesFrom.workers = i
	a.tracesTo.workers = i
}

func (a *Aggregator22) Files() (res []string) {
	res = append(res, a.accounts.Files()...)
	res = append(res, a.storage.Files()...)
	res = append(res, a.code.Files()...)
	res = append(res, a.logAddrs.Files()...)
	res = append(res, a.logTopics.Files()...)
	res = append(res, a.tracesFrom.Files()...)
	res = append(res, a.tracesTo.Files()...)
	return res
}

func (a *Aggregator22) closeFiles() {
	if a.accounts != nil {
		a.accounts.Close()
	}
	if a.storage != nil {
		a.storage.Close()
	}
	if a.code != nil {
		a.code.Close()
	}
	if a.logAddrs != nil {
		a.logAddrs.Close()
	}
	if a.logTopics != nil {
		a.logTopics.Close()
	}
	if a.tracesFrom != nil {
		a.tracesFrom.Close()
	}
	if a.tracesTo != nil {
		a.tracesTo.Close()
	}
}

func (a *Aggregator22) BuildOptionalMissedIndices(ctx context.Context) {
	if a.workingOptionalIndices.Load() {
		return
	}
	a.workingOptionalIndices.Store(true)
	go func() {
		defer a.workingOptionalIndices.Store(false)

		//It's time to build optional lazy indices

		if err := a.accounts.localityIndex.BuildMissedIndices(ctx, a.accounts.InvertedIndex); err != nil {
			log.Warn("merge", "err", err)
		}
		if err := a.storage.localityIndex.BuildMissedIndices(ctx, a.storage.InvertedIndex); err != nil {
			log.Warn("merge", "err", err)
		}
		if err := a.code.localityIndex.BuildMissedIndices(ctx, a.code.InvertedIndex); err != nil {
			log.Warn("merge", "err", err)
		}
	}()
}

func (a *Aggregator22) BuildMissedIndices(ctx context.Context, sem *semaphore.Weighted) error {
	wg := sync.WaitGroup{}
	errs := make(chan error, 7+3)
	if a.accounts != nil {
		wg.Add(1)
		go func() {
			defer wg.Done()
			errs <- a.accounts.BuildMissedIndices(ctx, sem)
		}()

		wg.Add(1)
		go func() {
			defer wg.Done()
			errs <- a.accounts.localityIndex.BuildMissedIndices(ctx, a.accounts.InvertedIndex)
		}()
	}
	if a.storage != nil {
		wg.Add(1)
		go func() {
			defer wg.Done()
			errs <- a.storage.BuildMissedIndices(ctx, sem)
		}()

		wg.Add(1)
		go func() {
			defer wg.Done()
			errs <- a.storage.localityIndex.BuildMissedIndices(ctx, a.storage.InvertedIndex)
		}()
	}
	if a.code != nil {
		wg.Add(1)
		go func() {
			defer wg.Done()
			errs <- a.code.BuildMissedIndices(ctx, sem)
		}()

		wg.Add(1)
		go func() {
			defer wg.Done()
			errs <- a.code.localityIndex.BuildMissedIndices(ctx, a.code.InvertedIndex)
		}()
	}
	if a.logAddrs != nil {
		wg.Add(1)
		go func() {
			defer wg.Done()
			errs <- a.logAddrs.BuildMissedIndices(ctx, sem)
		}()
	}
	if a.logTopics != nil {
		wg.Add(1)
		go func() {
			defer wg.Done()
			errs <- a.logTopics.BuildMissedIndices(ctx, sem)
		}()
	}
	if a.tracesFrom != nil {
		wg.Add(1)
		go func() {
			defer wg.Done()
			errs <- a.tracesFrom.BuildMissedIndices(ctx, sem)
		}()
	}
	if a.tracesTo != nil {
		wg.Add(1)
		go func() {
			defer wg.Done()
			errs <- a.tracesTo.BuildMissedIndices(ctx, sem)
		}()
	}

	go func() {
		wg.Wait()
		close(errs)
	}()
	var lastError error
	for err := range errs {
		if err != nil {
			lastError = err
		}
	}
	return lastError
}

func (a *Aggregator22) SetLogPrefix(v string) { a.logPrefix = v }

func (a *Aggregator22) SetTx(tx kv.RwTx) {
	a.rwTx = tx
	a.accounts.SetTx(tx)
	a.storage.SetTx(tx)
	a.code.SetTx(tx)
	a.logAddrs.SetTx(tx)
	a.logTopics.SetTx(tx)
	a.tracesFrom.SetTx(tx)
	a.tracesTo.SetTx(tx)
}

func (a *Aggregator22) SetTxNum(txNum uint64) {
	a.txNum.Store(txNum)
	a.accounts.SetTxNum(txNum)
	a.storage.SetTxNum(txNum)
	a.code.SetTxNum(txNum)
	a.logAddrs.SetTxNum(txNum)
	a.logTopics.SetTxNum(txNum)
	a.tracesFrom.SetTxNum(txNum)
	a.tracesTo.SetTxNum(txNum)
}

type Agg22Collation struct {
	logAddrs   map[string]*roaring64.Bitmap
	logTopics  map[string]*roaring64.Bitmap
	tracesFrom map[string]*roaring64.Bitmap
	tracesTo   map[string]*roaring64.Bitmap
	accounts   HistoryCollation
	storage    HistoryCollation
	code       HistoryCollation
}

func (c Agg22Collation) Close() {
	c.accounts.Close()
	c.storage.Close()
	c.code.Close()

	for _, b := range c.logAddrs {
		bitmapdb.ReturnToPool64(b)
	}
	for _, b := range c.logTopics {
		bitmapdb.ReturnToPool64(b)
	}
	for _, b := range c.tracesFrom {
		bitmapdb.ReturnToPool64(b)
	}
	for _, b := range c.tracesTo {
		bitmapdb.ReturnToPool64(b)
	}
}

func (a *Aggregator22) buildFiles(ctx context.Context, step uint64, txFrom, txTo uint64, db kv.RoDB) (Agg22StaticFiles, error) {
	logEvery := time.NewTicker(60 * time.Second)
	defer logEvery.Stop()
	defer func(t time.Time) {
		log.Info(fmt.Sprintf("[snapshot] build %d-%d", step, step+1), "took", time.Since(t))
	}(time.Now())
	var sf Agg22StaticFiles
	var ac Agg22Collation
	closeColl := true
	defer func() {
		if closeColl {
			ac.Close()
		}
	}()
	//var wg sync.WaitGroup
	//wg.Add(7)
	//errCh := make(chan error, 7)
	//go func() {
	//	defer wg.Done()
	var err error
	if err = db.View(ctx, func(tx kv.Tx) error {
		ac.accounts, err = a.accounts.collate(step, txFrom, txTo, tx, logEvery)
		return err
	}); err != nil {
		return sf, err
		//errCh <- err
	}

	if sf.accounts, err = a.accounts.buildFiles(ctx, step, ac.accounts); err != nil {
		return sf, err
		//errCh <- err
	}
	//}()
	//
	//go func() {
	//	defer wg.Done()
	//	var err error
	if err = db.View(ctx, func(tx kv.Tx) error {
		ac.storage, err = a.storage.collate(step, txFrom, txTo, tx, logEvery)
		return err
	}); err != nil {
		return sf, err
		//errCh <- err
	}

	if sf.storage, err = a.storage.buildFiles(ctx, step, ac.storage); err != nil {
		return sf, err
		//errCh <- err
	}
	//}()
	//go func() {
	//	defer wg.Done()
	//	var err error
	if err = db.View(ctx, func(tx kv.Tx) error {
		ac.code, err = a.code.collate(step, txFrom, txTo, tx, logEvery)
		return err
	}); err != nil {
		return sf, err
		//errCh <- err
	}

	if sf.code, err = a.code.buildFiles(ctx, step, ac.code); err != nil {
		return sf, err
		//errCh <- err
	}
	//}()
	//go func() {
	//	defer wg.Done()
	//	var err error
	if err = db.View(ctx, func(tx kv.Tx) error {
		ac.logAddrs, err = a.logAddrs.collate(ctx, txFrom, txTo, tx, logEvery)
		return err
	}); err != nil {
		return sf, err
		//errCh <- err
	}

	if sf.logAddrs, err = a.logAddrs.buildFiles(ctx, step, ac.logAddrs); err != nil {
		return sf, err
		//errCh <- err
	}
	//}()
	//go func() {
	//	defer wg.Done()
	//	var err error
	if err = db.View(ctx, func(tx kv.Tx) error {
		ac.logTopics, err = a.logTopics.collate(ctx, txFrom, txTo, tx, logEvery)
		return err
	}); err != nil {
		return sf, err
		//errCh <- err
	}

	if sf.logTopics, err = a.logTopics.buildFiles(ctx, step, ac.logTopics); err != nil {
		return sf, err
		//errCh <- err
	}
	//}()
	//go func() {
	//	defer wg.Done()
	//	var err error
	if err = db.View(ctx, func(tx kv.Tx) error {
		ac.tracesFrom, err = a.tracesFrom.collate(ctx, txFrom, txTo, tx, logEvery)
		return err
	}); err != nil {
		return sf, err
		//errCh <- err
	}

	if sf.tracesFrom, err = a.tracesFrom.buildFiles(ctx, step, ac.tracesFrom); err != nil {
		return sf, err
		//errCh <- err
	}
	//}()
	//go func() {
	//	defer wg.Done()
	//	var err error
	if err = db.View(ctx, func(tx kv.Tx) error {
		ac.tracesTo, err = a.tracesTo.collate(ctx, txFrom, txTo, tx, logEvery)
		return err
	}); err != nil {
		return sf, err
		//errCh <- err
	}

	if sf.tracesTo, err = a.tracesTo.buildFiles(ctx, step, ac.tracesTo); err != nil {
		return sf, err
		//		errCh <- err
	}
	//}()
	//go func() {
	//	wg.Wait()
	//close(errCh)
	//}()
	//var lastError error
	//for err := range errCh {
	//	if err != nil {
	//		lastError = err
	//	}
	//}
	//if lastError == nil {
	closeColl = false
	//}
	return sf, nil
}

type Agg22StaticFiles struct {
	accounts   HistoryFiles
	storage    HistoryFiles
	code       HistoryFiles
	logAddrs   InvertedFiles
	logTopics  InvertedFiles
	tracesFrom InvertedFiles
	tracesTo   InvertedFiles
}

func (sf Agg22StaticFiles) Close() {
	sf.accounts.Close()
	sf.storage.Close()
	sf.code.Close()
	sf.logAddrs.Close()
	sf.logTopics.Close()
	sf.tracesFrom.Close()
	sf.tracesTo.Close()
}

func (a *Aggregator22) BuildFiles(ctx context.Context, db kv.RoDB) (err error) {
	if (a.txNum.Load() + 1) <= a.maxTxNum.Load()+a.aggregationStep+a.keepInDB { // Leave one step worth in the DB
		return nil
	}

	// trying to create as much small-step-files as possible:
	// - to reduce amount of small merges
	// - to remove old data from db as early as possible
	// - during files build, may happen commit of new data. on each loop step getting latest id in db
	step := a.EndTxNumMinimax() / a.aggregationStep
	for ; step < lastIdInDB(db, a.accounts.indexKeysTable)/a.aggregationStep; step++ {
		if err := a.buildFilesInBackground(ctx, step, db); err != nil {
			log.Warn("buildFilesInBackground", "err", err)
			break
		}
	}
	return nil
}

func (a *Aggregator22) buildFilesInBackground(ctx context.Context, step uint64, db kv.RoDB) (err error) {
	closeAll := true
	log.Info("[snapshots] history build", "step", fmt.Sprintf("%d-%d", step, step+1))
	sf, err := a.buildFiles(ctx, step, step*a.aggregationStep, (step+1)*a.aggregationStep, db)
	if err != nil {
		return err
	}
	defer func() {
		if closeAll {
			sf.Close()
		}
	}()
	a.integrateFiles(sf, step*a.aggregationStep, (step+1)*a.aggregationStep)

	closeAll = false
	return nil
}

func (a *Aggregator22) mergeLoopStep(ctx context.Context, workers int) (somethingDone bool, err error) {
	closeAll := true
	maxSpan := a.aggregationStep * StepsInBiggestFile
	r := a.findMergeRange(a.maxTxNum.Load(), maxSpan)
	if !r.any() {
		return false, nil
	}

	outs := a.staticFilesInRange(r)
	defer func() {
		if closeAll {
			outs.Close()
		}
	}()
	in, err := a.mergeFiles(ctx, outs, r, maxSpan, workers)
	if err != nil {
		return true, err
	}
	defer func() {
		if closeAll {
			in.Close()
		}
	}()
	a.integrateMergedFiles(outs, in)
	if err = a.deleteFiles(outs); err != nil {
		return true, err
	}
	closeAll = false
	return true, nil
}
func (a *Aggregator22) MergeLoop(ctx context.Context, workers int) error {
	for {
		somethingMerged, err := a.mergeLoopStep(ctx, workers)
		if err != nil {
			return err
		}
		if !somethingMerged {
			return nil
		}
	}
}

func (a *Aggregator22) integrateFiles(sf Agg22StaticFiles, txNumFrom, txNumTo uint64) {
	a.accounts.integrateFiles(sf.accounts, txNumFrom, txNumTo)
	a.storage.integrateFiles(sf.storage, txNumFrom, txNumTo)
	a.code.integrateFiles(sf.code, txNumFrom, txNumTo)
	a.logAddrs.integrateFiles(sf.logAddrs, txNumFrom, txNumTo)
	a.logTopics.integrateFiles(sf.logTopics, txNumFrom, txNumTo)
	a.tracesFrom.integrateFiles(sf.tracesFrom, txNumFrom, txNumTo)
	a.tracesTo.integrateFiles(sf.tracesTo, txNumFrom, txNumTo)
	a.recalcMaxTxNum()
}

func (a *Aggregator22) Unwind(ctx context.Context, txUnwindTo uint64, stateLoad etl.LoadFunc) error {
	stateChanges := etl.NewCollector(a.logPrefix, a.tmpdir, etl.NewOldestEntryBuffer(etl.BufferOptimalSize))
	defer stateChanges.Close()
	if err := a.accounts.pruneF(txUnwindTo, math2.MaxUint64, func(_ uint64, k, v []byte) error {
		return stateChanges.Collect(k, v)
	}); err != nil {
		return err
	}
	if err := a.storage.pruneF(txUnwindTo, math2.MaxUint64, func(_ uint64, k, v []byte) error {
		return stateChanges.Collect(k, v)
	}); err != nil {
		return err
	}

	if err := stateChanges.Load(a.rwTx, kv.PlainState, stateLoad, etl.TransformArgs{Quit: ctx.Done()}); err != nil {
		return err
	}
	logEvery := time.NewTicker(30 * time.Second)
	defer logEvery.Stop()
	if err := a.logAddrs.prune(ctx, txUnwindTo, math2.MaxUint64, math2.MaxUint64, logEvery); err != nil {
		return err
	}
	if err := a.logTopics.prune(ctx, txUnwindTo, math2.MaxUint64, math2.MaxUint64, logEvery); err != nil {
		return err
	}
	if err := a.tracesFrom.prune(ctx, txUnwindTo, math2.MaxUint64, math2.MaxUint64, logEvery); err != nil {
		return err
	}
	if err := a.tracesTo.prune(ctx, txUnwindTo, math2.MaxUint64, math2.MaxUint64, logEvery); err != nil {
		return err
	}
	return nil
}

func (a *Aggregator22) Warmup(txFrom, limit uint64) {
	if a.db == nil {
		return
	}
	if limit < 10_000 {
		return
	}
	if a.warmupWorking.Load() {
		return
	}
	a.warmupWorking.Store(true)
	go func() {
		defer a.warmupWorking.Store(false)
		if err := a.db.View(context.Background(), func(tx kv.Tx) error {
			if err := a.accounts.warmup(txFrom, limit, tx); err != nil {
				return err
			}
			if err := a.storage.warmup(txFrom, limit, tx); err != nil {
				return err
			}
			if err := a.code.warmup(txFrom, limit, tx); err != nil {
				return err
			}
			if err := a.logAddrs.warmup(txFrom, limit, tx); err != nil {
				return err
			}
			if err := a.logTopics.warmup(txFrom, limit, tx); err != nil {
				return err
			}
			if err := a.tracesFrom.warmup(txFrom, limit, tx); err != nil {
				return err
			}
			if err := a.tracesTo.warmup(txFrom, limit, tx); err != nil {
				return err
			}
			return nil
		}); err != nil {
			log.Warn("[snapshots] prune warmup", "err", err)
		}
	}()
}

// StartWrites - pattern: `defer agg.StartWrites().FinishWrites()`
func (a *Aggregator22) DiscardHistory() *Aggregator22 {
	a.accounts.DiscardHistory(a.tmpdir)
	a.storage.DiscardHistory(a.tmpdir)
	a.code.DiscardHistory(a.tmpdir)
	a.logAddrs.DiscardHistory(a.tmpdir)
	a.logTopics.DiscardHistory(a.tmpdir)
	a.tracesFrom.DiscardHistory(a.tmpdir)
	a.tracesTo.DiscardHistory(a.tmpdir)
	return a
}

// StartWrites - pattern: `defer agg.StartWrites().FinishWrites()`
func (a *Aggregator22) StartWrites() *Aggregator22 {
	a.accounts.StartWrites(a.tmpdir)
	a.storage.StartWrites(a.tmpdir)
	a.code.StartWrites(a.tmpdir)
	a.logAddrs.StartWrites(a.tmpdir)
	a.logTopics.StartWrites(a.tmpdir)
	a.tracesFrom.StartWrites(a.tmpdir)
	a.tracesTo.StartWrites(a.tmpdir)
	return a
}
func (a *Aggregator22) FinishWrites() {
	a.accounts.FinishWrites()
	a.storage.FinishWrites()
	a.code.FinishWrites()
	a.logAddrs.FinishWrites()
	a.logTopics.FinishWrites()
	a.tracesFrom.FinishWrites()
	a.tracesTo.FinishWrites()
}

type flusher interface {
	Flush(ctx context.Context, tx kv.RwTx) error
}

func (a *Aggregator22) Flush(ctx context.Context, tx kv.RwTx) error {
	flushers := []flusher{
		a.accounts.Rotate(),
		a.storage.Rotate(),
		a.code.Rotate(),
		a.logAddrs.Rotate(),
		a.logTopics.Rotate(),
		a.tracesFrom.Rotate(),
		a.tracesTo.Rotate(),
	}
	defer func(t time.Time) { log.Debug("[snapshots] history flush", "took", time.Since(t)) }(time.Now())
	for _, f := range flushers {
		if err := f.Flush(ctx, tx); err != nil {
			return err
		}
	}
	return nil
}

func (a *Aggregator22) CanPrune(tx kv.Tx) bool { return a.CanPruneFrom(tx) < a.maxTxNum.Load() }
func (a *Aggregator22) CanPruneFrom(tx kv.Tx) uint64 {
	fst, _ := kv.FirstKey(tx, kv.TracesToKeys)
	fst2, _ := kv.FirstKey(tx, kv.StorageHistoryKeys)
	if len(fst) > 0 && len(fst2) > 0 {
		fstInDb := binary.BigEndian.Uint64(fst)
		fstInDb2 := binary.BigEndian.Uint64(fst2)
		return cmp.Min(fstInDb, fstInDb2)
	}
	return math2.MaxUint64
}

func (a *Aggregator22) PruneWithTiemout(ctx context.Context, timeout time.Duration) error {
	t := time.Now()
	for a.CanPrune(a.rwTx) && time.Since(t) < timeout {
		if err := a.Prune(ctx, 1_000); err != nil { // prune part of retired data, before commit
			return err
		}
	}
	return nil
}

func (a *Aggregator22) Prune(ctx context.Context, limit uint64) error {
	a.Warmup(0, cmp.Max(a.aggregationStep, limit)) // warmup is asyn and moving faster than data deletion
	return a.prune(ctx, 0, a.maxTxNum.Load(), limit)
}

func (a *Aggregator22) prune(ctx context.Context, txFrom, txTo, limit uint64) error {
	logEvery := time.NewTicker(30 * time.Second)
	defer logEvery.Stop()
	if err := a.accounts.prune(ctx, txFrom, txTo, limit, logEvery); err != nil {
		return err
	}
	if err := a.storage.prune(ctx, txFrom, txTo, limit, logEvery); err != nil {
		return err
	}
	if err := a.code.prune(ctx, txFrom, txTo, limit, logEvery); err != nil {
		return err
	}
	if err := a.logAddrs.prune(ctx, txFrom, txTo, limit, logEvery); err != nil {
		return err
	}
	if err := a.logTopics.prune(ctx, txFrom, txTo, limit, logEvery); err != nil {
		return err
	}
	if err := a.tracesFrom.prune(ctx, txFrom, txTo, limit, logEvery); err != nil {
		return err
	}
	if err := a.tracesTo.prune(ctx, txFrom, txTo, limit, logEvery); err != nil {
		return err
	}
	return nil
}

func (a *Aggregator22) LogStats(tx kv.Tx, tx2block func(endTxNumMinimax uint64) uint64) {
	if a.maxTxNum.Load() == 0 {
		return
	}
	histBlockNumProgress := tx2block(a.maxTxNum.Load())
	str := make([]string, 0, a.accounts.InvertedIndex.files.Len())
	a.accounts.InvertedIndex.files.Ascend(func(it *filesItem) bool {
		bn := tx2block(it.endTxNum)
		str = append(str, fmt.Sprintf("%d=%dK", it.endTxNum/a.aggregationStep, bn/1_000))
		return true
	})

	c, err := tx.CursorDupSort(a.accounts.InvertedIndex.indexTable)
	if err != nil {
		// TODO pass error properly around
		panic(err)
	}
	_, v, err := c.First()
	if err != nil {
		// TODO pass error properly around
		panic(err)
	}
	var firstHistoryIndexBlockInDB uint64
	if len(v) != 0 {
		firstHistoryIndexBlockInDB = tx2block(binary.BigEndian.Uint64(v))
	}

	var m runtime.MemStats
	dbg.ReadMemStats(&m)
	log.Info("[Snapshots] History Stat",
		"blocks", fmt.Sprintf("%dk", (histBlockNumProgress+1)/1000),
		"txs", fmt.Sprintf("%dm", a.maxTxNum.Load()/1_000_000),
		"txNum2blockNum", strings.Join(str, ","),
		"first_history_idx_in_db", firstHistoryIndexBlockInDB,
		"alloc", common2.ByteCount(m.Alloc), "sys", common2.ByteCount(m.Sys))
}

func (a *Aggregator22) EndTxNumMinimax() uint64 { return a.maxTxNum.Load() }
func (a *Aggregator22) recalcMaxTxNum() {
	min := a.accounts.endTxNumMinimax()
	if txNum := a.storage.endTxNumMinimax(); txNum < min {
		min = txNum
	}
	if txNum := a.code.endTxNumMinimax(); txNum < min {
		min = txNum
	}
	if txNum := a.logAddrs.endTxNumMinimax(); txNum < min {
		min = txNum
	}
	if txNum := a.logTopics.endTxNumMinimax(); txNum < min {
		min = txNum
	}
	if txNum := a.tracesFrom.endTxNumMinimax(); txNum < min {
		min = txNum
	}
	if txNum := a.tracesTo.endTxNumMinimax(); txNum < min {
		min = txNum
	}
	a.maxTxNum.Store(min)
}

type Ranges22 struct {
	accounts             HistoryRanges
	storage              HistoryRanges
	code                 HistoryRanges
	logTopicsStartTxNum  uint64
	logAddrsEndTxNum     uint64
	logAddrsStartTxNum   uint64
	logTopicsEndTxNum    uint64
	tracesFromStartTxNum uint64
	tracesFromEndTxNum   uint64
	tracesToStartTxNum   uint64
	tracesToEndTxNum     uint64
	logAddrs             bool
	logTopics            bool
	tracesFrom           bool
	tracesTo             bool
}

func (r Ranges22) any() bool {
	return r.accounts.any() || r.storage.any() || r.code.any() || r.logAddrs || r.logTopics || r.tracesFrom || r.tracesTo
}

func (a *Aggregator22) findMergeRange(maxEndTxNum, maxSpan uint64) Ranges22 {
	var r Ranges22
	r.accounts = a.accounts.findMergeRange(maxEndTxNum, maxSpan)
	r.storage = a.storage.findMergeRange(maxEndTxNum, maxSpan)
	r.code = a.code.findMergeRange(maxEndTxNum, maxSpan)
	r.logAddrs, r.logAddrsStartTxNum, r.logAddrsEndTxNum = a.logAddrs.findMergeRange(maxEndTxNum, maxSpan)
	r.logTopics, r.logTopicsStartTxNum, r.logTopicsEndTxNum = a.logTopics.findMergeRange(maxEndTxNum, maxSpan)
	r.tracesFrom, r.tracesFromStartTxNum, r.tracesFromEndTxNum = a.tracesFrom.findMergeRange(maxEndTxNum, maxSpan)
	r.tracesTo, r.tracesToStartTxNum, r.tracesToEndTxNum = a.tracesTo.findMergeRange(maxEndTxNum, maxSpan)
	//log.Info(fmt.Sprintf("findMergeRange(%d, %d)=%+v\n", maxEndTxNum, maxSpan, r))
	return r
}

type SelectedStaticFiles22 struct {
	logTopics    []*filesItem
	accountsHist []*filesItem
	tracesTo     []*filesItem
	storageIdx   []*filesItem
	storageHist  []*filesItem
	tracesFrom   []*filesItem
	codeIdx      []*filesItem
	codeHist     []*filesItem
	accountsIdx  []*filesItem
	logAddrs     []*filesItem
	codeI        int
	logAddrsI    int
	logTopicsI   int
	storageI     int
	tracesFromI  int
	accountsI    int
	tracesToI    int
}

func (sf SelectedStaticFiles22) Close() {
	for _, group := range [][]*filesItem{sf.accountsIdx, sf.accountsHist, sf.storageIdx, sf.accountsHist, sf.codeIdx, sf.codeHist,
		sf.logAddrs, sf.logTopics, sf.tracesFrom, sf.tracesTo} {
		for _, item := range group {
			if item != nil {
				if item.decompressor != nil {
					item.decompressor.Close()
				}
				if item.index != nil {
					item.index.Close()
				}
			}
		}
	}
}

func (a *Aggregator22) staticFilesInRange(r Ranges22) SelectedStaticFiles22 {
	var sf SelectedStaticFiles22
	if r.accounts.any() {
		sf.accountsIdx, sf.accountsHist, sf.accountsI = a.accounts.staticFilesInRange(r.accounts)
	}
	if r.storage.any() {
		sf.storageIdx, sf.storageHist, sf.storageI = a.storage.staticFilesInRange(r.storage)
	}
	if r.code.any() {
		sf.codeIdx, sf.codeHist, sf.codeI = a.code.staticFilesInRange(r.code)
	}
	if r.logAddrs {
		sf.logAddrs, sf.logAddrsI = a.logAddrs.staticFilesInRange(r.logAddrsStartTxNum, r.logAddrsEndTxNum)
	}
	if r.logTopics {
		sf.logTopics, sf.logTopicsI = a.logTopics.staticFilesInRange(r.logTopicsStartTxNum, r.logTopicsEndTxNum)
	}
	if r.tracesFrom {
		sf.tracesFrom, sf.tracesFromI = a.tracesFrom.staticFilesInRange(r.tracesFromStartTxNum, r.tracesFromEndTxNum)
	}
	if r.tracesTo {
		sf.tracesTo, sf.tracesToI = a.tracesTo.staticFilesInRange(r.tracesToStartTxNum, r.tracesToEndTxNum)
	}
	return sf
}

type MergedFiles22 struct {
	accountsIdx, accountsHist *filesItem
	storageIdx, storageHist   *filesItem
	codeIdx, codeHist         *filesItem
	logAddrs                  *filesItem
	logTopics                 *filesItem
	tracesFrom                *filesItem
	tracesTo                  *filesItem
}

func (mf MergedFiles22) Close() {
	for _, item := range []*filesItem{mf.accountsIdx, mf.accountsHist, mf.storageIdx, mf.storageHist, mf.codeIdx, mf.codeHist,
		mf.logAddrs, mf.logTopics, mf.tracesFrom, mf.tracesTo} {
		if item != nil {
			if item.decompressor != nil {
				item.decompressor.Close()
			}
			if item.index != nil {
				item.index.Close()
			}
		}
	}
}

func (a *Aggregator22) mergeFiles(ctx context.Context, files SelectedStaticFiles22, r Ranges22, maxSpan uint64, workers int) (MergedFiles22, error) {
	var mf MergedFiles22
	closeFiles := true
	defer func() {
		if closeFiles {
			mf.Close()
		}
	}()
	//var wg sync.WaitGroup
	//wg.Add(7)
	errCh := make(chan error, 7)
	//go func() {
	//	defer wg.Done()
	var err error
	if r.accounts.any() {
		if mf.accountsIdx, mf.accountsHist, err = a.accounts.mergeFiles(ctx, files.accountsIdx, files.accountsHist, r.accounts, workers); err != nil {
			errCh <- err
		}
	}
	//}()
	//go func() {
	//	defer wg.Done()
	//	var err error
	if r.storage.any() {
		if mf.storageIdx, mf.storageHist, err = a.storage.mergeFiles(ctx, files.storageIdx, files.storageHist, r.storage, workers); err != nil {
			errCh <- err
		}
	}
	//}()
	//go func() {
	//	defer wg.Done()
	//	var err error
	if r.code.any() {
		if mf.codeIdx, mf.codeHist, err = a.code.mergeFiles(ctx, files.codeIdx, files.codeHist, r.code, workers); err != nil {
			errCh <- err
		}
	}
	//}()
	//go func() {
	//	defer wg.Done()
	//	var err error
	if r.logAddrs {
		if mf.logAddrs, err = a.logAddrs.mergeFiles(ctx, files.logAddrs, r.logAddrsStartTxNum, r.logAddrsEndTxNum, workers); err != nil {
			errCh <- err
		}
	}
	//}()
	//go func() {
	//	defer wg.Done()
	//	var err error
	if r.logTopics {
		if mf.logTopics, err = a.logTopics.mergeFiles(ctx, files.logTopics, r.logTopicsStartTxNum, r.logTopicsEndTxNum, workers); err != nil {
			errCh <- err
		}
	}
	//}()
	//go func() {
	//	defer wg.Done()
	//	var err error
	if r.tracesFrom {
		if mf.tracesFrom, err = a.tracesFrom.mergeFiles(ctx, files.tracesFrom, r.tracesFromStartTxNum, r.tracesFromEndTxNum, workers); err != nil {
			errCh <- err
		}
	}
	//}()
	//go func() {
	//	defer wg.Done()
	//	var err error
	if r.tracesTo {
		if mf.tracesTo, err = a.tracesTo.mergeFiles(ctx, files.tracesTo, r.tracesToStartTxNum, r.tracesToEndTxNum, workers); err != nil {
			errCh <- err
		}
	}
	//}()
	//go func() {
	//	wg.Wait()
	close(errCh)
	//}()
	var lastError error
	for err := range errCh {
		lastError = err
	}
	if lastError == nil {
		closeFiles = false
	}
	return mf, lastError
}

func (a *Aggregator22) integrateMergedFiles(outs SelectedStaticFiles22, in MergedFiles22) {
	a.accounts.integrateMergedFiles(outs.accountsIdx, outs.accountsHist, in.accountsIdx, in.accountsHist)
	a.storage.integrateMergedFiles(outs.storageIdx, outs.storageHist, in.storageIdx, in.storageHist)
	a.code.integrateMergedFiles(outs.codeIdx, outs.codeHist, in.codeIdx, in.codeHist)
	a.logAddrs.integrateMergedFiles(outs.logAddrs, in.logAddrs)
	a.logTopics.integrateMergedFiles(outs.logTopics, in.logTopics)
	a.tracesFrom.integrateMergedFiles(outs.tracesFrom, in.tracesFrom)
	a.tracesTo.integrateMergedFiles(outs.tracesTo, in.tracesTo)
}

func (a *Aggregator22) deleteFiles(outs SelectedStaticFiles22) error {
	if err := a.accounts.deleteFiles(outs.accountsIdx, outs.accountsHist); err != nil {
		return err
	}
	if err := a.storage.deleteFiles(outs.storageIdx, outs.storageHist); err != nil {
		return err
	}
	if err := a.code.deleteFiles(outs.codeIdx, outs.codeHist); err != nil {
		return err
	}
	if err := a.logAddrs.deleteFiles(outs.logAddrs); err != nil {
		return err
	}
	if err := a.logTopics.deleteFiles(outs.logTopics); err != nil {
		return err
	}
	if err := a.tracesFrom.deleteFiles(outs.tracesFrom); err != nil {
		return err
	}
	if err := a.tracesTo.deleteFiles(outs.tracesTo); err != nil {
		return err
	}
	return nil
}

// KeepInDB - usually equal to one a.aggregationStep, but when we exec blocks from snapshots
// we can set it to 0, because no re-org on this blocks are possible
func (a *Aggregator22) KeepInDB(v uint64) { a.keepInDB = v }

func (a *Aggregator22) BuildFilesInBackground(ctx context.Context, db kv.RoDB) error {
	if (a.txNum.Load() + 1) <= a.maxTxNum.Load()+a.aggregationStep+a.keepInDB { // Leave one step worth in the DB
		return nil
	}

	step := a.maxTxNum.Load() / a.aggregationStep
	if a.working.Load() {
		return nil
	}

	toTxNum := (step + 1) * a.aggregationStep
	hasData := false

	a.working.Store(true)
	go func() {
		defer a.working.Store(false)

		// check if db has enough data (maybe we didn't commit them yet)
		lastInDB := lastIdInDB(db, a.accounts.indexKeysTable)
		hasData = lastInDB >= toTxNum
		if !hasData {
			return
		}

		// trying to create as much small-step-files as possible:
		// - to reduce amount of small merges
		// - to remove old data from db as early as possible
		// - during files build, may happen commit of new data. on each loop step getting latest id in db
		for step < lastIdInDB(db, a.accounts.indexKeysTable)/a.aggregationStep {
			if err := a.buildFilesInBackground(ctx, step, db); err != nil {
				log.Warn("buildFilesInBackground", "err", err)
				break
			}
			step++
		}

		if a.workingMerge.Load() {
			return
		}
		a.workingMerge.Store(true)
		go func() {
			defer a.workingMerge.Store(false)
			if err := a.MergeLoop(ctx, 1); err != nil {
				log.Warn("merge", "err", err)
			}

			a.BuildOptionalMissedIndices(ctx)
		}()
	}()

	//if err := a.prune(0, a.maxTxNum.Load(), a.aggregationStep); err != nil {
	//	return err
	//}
	return nil
}

func (a *Aggregator22) AddAccountPrev(addr []byte, prev []byte) error {
	if err := a.accounts.AddPrevValue(addr, nil, prev); err != nil {
		return err
	}
	return nil
}

func (a *Aggregator22) AddStoragePrev(addr []byte, loc []byte, prev []byte) error {
	if err := a.storage.AddPrevValue(addr, loc, prev); err != nil {
		return err
	}
	return nil
}

// AddCodePrev - addr+inc => code
func (a *Aggregator22) AddCodePrev(addr []byte, prev []byte) error {
	if err := a.code.AddPrevValue(addr, nil, prev); err != nil {
		return err
	}
	return nil
}

func (a *Aggregator22) AddTraceFrom(addr []byte) error {
	return a.tracesFrom.Add(addr)
}

func (a *Aggregator22) AddTraceTo(addr []byte) error {
	return a.tracesTo.Add(addr)
}

func (a *Aggregator22) AddLogAddr(addr []byte) error {
	return a.logAddrs.Add(addr)
}

func (a *Aggregator22) AddLogTopic(topic []byte) error {
	return a.logTopics.Add(topic)
}

// DisableReadAhead - usage: `defer d.EnableReadAhead().DisableReadAhead()`. Please don't use this funcs without `defer` to avoid leak.
func (a *Aggregator22) DisableReadAhead() {
	a.accounts.DisableReadAhead()
	a.storage.DisableReadAhead()
	a.code.DisableReadAhead()
	a.logAddrs.DisableReadAhead()
	a.logTopics.DisableReadAhead()
	a.tracesFrom.DisableReadAhead()
	a.tracesTo.DisableReadAhead()
}
func (a *Aggregator22) EnableReadAhead() *Aggregator22 {
	a.accounts.EnableReadAhead()
	a.storage.EnableReadAhead()
	a.code.EnableReadAhead()
	a.logAddrs.EnableReadAhead()
	a.logTopics.EnableReadAhead()
	a.tracesFrom.EnableReadAhead()
	a.tracesTo.EnableReadAhead()
	return a
}
func (a *Aggregator22) EnableMadvWillNeed() *Aggregator22 {
	a.accounts.EnableMadvWillNeed()
	a.storage.EnableMadvWillNeed()
	a.code.EnableMadvWillNeed()
	a.logAddrs.EnableMadvWillNeed()
	a.logTopics.EnableMadvWillNeed()
	a.tracesFrom.EnableMadvWillNeed()
	a.tracesTo.EnableMadvWillNeed()
	return a
}
func (a *Aggregator22) EnableMadvNormal() *Aggregator22 {
	a.accounts.EnableMadvNormalReadAhead()
	a.storage.EnableMadvNormalReadAhead()
	a.code.EnableMadvNormalReadAhead()
	a.logAddrs.EnableMadvNormalReadAhead()
	a.logTopics.EnableMadvNormalReadAhead()
	a.tracesFrom.EnableMadvNormalReadAhead()
	a.tracesTo.EnableMadvNormalReadAhead()
	return a
}

func (ac *Aggregator22Context) LogAddrIterator(addr []byte, startTxNum, endTxNum uint64, roTx kv.Tx) InvertedIterator {
	return ac.logAddrs.IterateRange(addr, startTxNum, endTxNum, roTx)
}

func (ac *Aggregator22Context) LogTopicIterator(topic []byte, startTxNum, endTxNum uint64, roTx kv.Tx) InvertedIterator {
	return ac.logTopics.IterateRange(topic, startTxNum, endTxNum, roTx)
}

func (ac *Aggregator22Context) TraceFromIterator(addr []byte, startTxNum, endTxNum uint64, roTx kv.Tx) InvertedIterator {
	return ac.tracesFrom.IterateRange(addr, startTxNum, endTxNum, roTx)
}

func (ac *Aggregator22Context) TraceToIterator(addr []byte, startTxNum, endTxNum uint64, roTx kv.Tx) InvertedIterator {
	return ac.tracesTo.IterateRange(addr, startTxNum, endTxNum, roTx)
}

func (ac *Aggregator22Context) ReadAccountDataNoStateWithRecent(addr []byte, txNum uint64) ([]byte, bool, error) {
	return ac.accounts.GetNoStateWithRecent(addr, txNum, ac.tx)
}

func (ac *Aggregator22Context) ReadAccountDataNoState(addr []byte, txNum uint64) ([]byte, bool, error) {
	return ac.accounts.GetNoState(addr, txNum)
}

func (ac *Aggregator22Context) ReadAccountStorageNoStateWithRecent(addr []byte, loc []byte, txNum uint64) ([]byte, bool, error) {
	if cap(ac.keyBuf) < len(addr)+len(loc) {
		ac.keyBuf = make([]byte, len(addr)+len(loc))
	} else if len(ac.keyBuf) != len(addr)+len(loc) {
		ac.keyBuf = ac.keyBuf[:len(addr)+len(loc)]
	}
	copy(ac.keyBuf, addr)
	copy(ac.keyBuf[len(addr):], loc)
	return ac.storage.GetNoStateWithRecent(ac.keyBuf, txNum, ac.tx)
}

func (ac *Aggregator22Context) ReadAccountStorageNoState(addr []byte, loc []byte, txNum uint64) ([]byte, bool, error) {
	if cap(ac.keyBuf) < len(addr)+len(loc) {
		ac.keyBuf = make([]byte, len(addr)+len(loc))
	} else if len(ac.keyBuf) != len(addr)+len(loc) {
		ac.keyBuf = ac.keyBuf[:len(addr)+len(loc)]
	}
	copy(ac.keyBuf, addr)
	copy(ac.keyBuf[len(addr):], loc)
	return ac.storage.GetNoState(ac.keyBuf, txNum)
}

func (ac *Aggregator22Context) ReadAccountCodeNoStateWithRecent(addr []byte, txNum uint64) ([]byte, bool, error) {
	return ac.code.GetNoStateWithRecent(addr, txNum, ac.tx)
}
func (ac *Aggregator22Context) ReadAccountCodeNoState(addr []byte, txNum uint64) ([]byte, bool, error) {
	return ac.code.GetNoState(addr, txNum)
}

func (ac *Aggregator22Context) ReadAccountCodeSizeNoStateWithRecent(addr []byte, txNum uint64) (int, bool, error) {
	code, noState, err := ac.code.GetNoStateWithRecent(addr, txNum, ac.tx)
	if err != nil {
		return 0, false, err
	}
	return len(code), noState, nil
}
func (ac *Aggregator22Context) ReadAccountCodeSizeNoState(addr []byte, txNum uint64) (int, bool, error) {
	code, noState, err := ac.code.GetNoState(addr, txNum)
	if err != nil {
		return 0, false, err
	}
	return len(code), noState, nil
}

type FilesStats22 struct {
}

func (a *Aggregator22) Stats() FilesStats22 {
	var fs FilesStats22
	return fs
}

func (a *Aggregator22) Code() *History     { return a.code }
func (a *Aggregator22) Accounts() *History { return a.accounts }
func (a *Aggregator22) Storage() *History  { return a.storage }

type Aggregator22Context struct {
	tx         kv.Tx
	a          *Aggregator22
	accounts   *HistoryContext
	storage    *HistoryContext
	code       *HistoryContext
	logAddrs   *InvertedIndexContext
	logTopics  *InvertedIndexContext
	tracesFrom *InvertedIndexContext
	tracesTo   *InvertedIndexContext
	keyBuf     []byte
}

func (a *Aggregator22) MakeContext() *Aggregator22Context {
	return &Aggregator22Context{
		a:          a,
		accounts:   a.accounts.MakeContext(),
		storage:    a.storage.MakeContext(),
		code:       a.code.MakeContext(),
		logAddrs:   a.logAddrs.MakeContext(),
		logTopics:  a.logTopics.MakeContext(),
		tracesFrom: a.tracesFrom.MakeContext(),
		tracesTo:   a.tracesTo.MakeContext(),
	}
}
func (ac *Aggregator22Context) SetTx(tx kv.Tx) { ac.tx = tx }

// BackgroundResult - used only indicate that some work is done
// no much reason to pass exact results by this object, just get latest state when need
type BackgroundResult struct {
	err error
	has bool
}

func (br *BackgroundResult) Has() bool     { return br.has }
func (br *BackgroundResult) Set(err error) { br.has, br.err = true, err }
func (br *BackgroundResult) GetAndReset() (bool, error) {
	has, err := br.has, br.err
	br.has, br.err = false, nil
	return has, err
}

func lastIdInDB(db kv.RoDB, table string) (lstInDb uint64) {
	if err := db.View(context.Background(), func(tx kv.Tx) error {
		lst, _ := kv.LastKey(tx, table)
		if len(lst) > 0 {
			lstInDb = binary.BigEndian.Uint64(lst)
		}
		return nil
	}); err != nil {
		log.Warn("lastIdInDB", "err", err)
	}
	return lstInDb
}

// AggregatorStep is used for incremental reconstitution, it allows
// accessing history in isolated way for each step
type AggregatorStep struct {
	a        *Aggregator22
	accounts *HistoryStep
	storage  *HistoryStep
	code     *HistoryStep
	keyBuf   []byte
}

func (a *Aggregator22) MakeSteps() []*AggregatorStep {
	accountSteps := a.accounts.MakeSteps()
	steps := make([]*AggregatorStep, len(accountSteps))
	for i, accountStep := range accountSteps {
		steps[i] = &AggregatorStep{
			a:        a,
			accounts: accountStep,
		}
	}
	storageSteps := a.storage.MakeSteps()
	for i, storageStep := range storageSteps {
		steps[i].storage = storageStep
	}
	codeSteps := a.code.MakeSteps()
	for i, codeStep := range codeSteps {
		steps[i].code = codeStep
	}
	return steps
}

func (as *AggregatorStep) TxNumRange() (uint64, uint64) {
	return as.accounts.indexFile.startTxNum, as.accounts.indexFile.endTxNum
}

func (as *AggregatorStep) IterateAccountsTxs() *ScanIteratorInc {
	return as.accounts.iterateTxs()
}

func (as *AggregatorStep) IterateStorageTxs() *ScanIteratorInc {
	return as.storage.iterateTxs()
}

func (as *AggregatorStep) IterateCodeTxs() *ScanIteratorInc {
	return as.code.iterateTxs()
}

func (as *AggregatorStep) ReadAccountDataNoState(addr []byte, txNum uint64) ([]byte, bool, uint64) {
	return as.accounts.GetNoState(addr, txNum)
}

func (as *AggregatorStep) ReadAccountStorageNoState(addr []byte, loc []byte, txNum uint64) ([]byte, bool, uint64) {
	if cap(as.keyBuf) < len(addr)+len(loc) {
		as.keyBuf = make([]byte, len(addr)+len(loc))
	} else if len(as.keyBuf) != len(addr)+len(loc) {
		as.keyBuf = as.keyBuf[:len(addr)+len(loc)]
	}
	copy(as.keyBuf, addr)
	copy(as.keyBuf[len(addr):], loc)
	return as.storage.GetNoState(as.keyBuf, txNum)
}

func (as *AggregatorStep) ReadAccountCodeNoState(addr []byte, txNum uint64) ([]byte, bool, uint64) {
	return as.code.GetNoState(addr, txNum)
}

func (as *AggregatorStep) ReadAccountCodeSizeNoState(addr []byte, txNum uint64) (int, bool, uint64) {
	code, noState, stateTxNum := as.code.GetNoState(addr, txNum)
	return len(code), noState, stateTxNum
}

func (as *AggregatorStep) MaxTxNumAccounts(addr []byte) (bool, uint64) {
	return as.accounts.MaxTxNum(addr)
}

func (as *AggregatorStep) MaxTxNumStorage(addr []byte, loc []byte) (bool, uint64) {
	if cap(as.keyBuf) < len(addr)+len(loc) {
		as.keyBuf = make([]byte, len(addr)+len(loc))
	} else if len(as.keyBuf) != len(addr)+len(loc) {
		as.keyBuf = as.keyBuf[:len(addr)+len(loc)]
	}
	copy(as.keyBuf, addr)
	copy(as.keyBuf[len(addr):], loc)
	return as.storage.MaxTxNum(as.keyBuf)
}

func (as *AggregatorStep) MaxTxNumCode(addr []byte) (bool, uint64) {
	return as.code.MaxTxNum(addr)
}

func (as *AggregatorStep) IterateAccountsHistory(txNum uint64) *HistoryIteratorInc {
	return as.accounts.interateHistoryBeforeTxNum(txNum)
}

func (as *AggregatorStep) IterateStorageHistory(txNum uint64) *HistoryIteratorInc {
	return as.storage.interateHistoryBeforeTxNum(txNum)
}

func (as *AggregatorStep) IterateCodeHistory(txNum uint64) *HistoryIteratorInc {
	return as.code.interateHistoryBeforeTxNum(txNum)
}

func (as *AggregatorStep) Clone() *AggregatorStep {
	return &AggregatorStep{
		a:        as.a,
		accounts: as.accounts.Clone(),
		storage:  as.storage.Clone(),
		code:     as.code.Clone(),
	}
}<|MERGE_RESOLUTION|>--- conflicted
+++ resolved
@@ -82,29 +82,16 @@
 	if a.code, err = NewHistory(dir, a.tmpdir, aggregationStep, "code", kv.CodeHistoryKeys, kv.CodeIdx, kv.CodeHistoryVals, kv.CodeSettings, true /* compressVals */, nil); err != nil {
 		return fmt.Errorf("ReopenFiles: %w", err)
 	}
-<<<<<<< HEAD
-	if a.logAddrs, err = NewInvertedIndex(dir, a.tmpdir, aggregationStep, "logaddrs", kv.LogAddressKeys, kv.LogAddressIdx, false); err != nil {
+	if a.logAddrs, err = NewInvertedIndex(dir, a.tmpdir, aggregationStep, "logaddrs", kv.LogAddressKeys, kv.LogAddressIdx, false, nil); err != nil {
 		return fmt.Errorf("ReopenFiles: %w", err)
 	}
-	if a.logTopics, err = NewInvertedIndex(dir, a.tmpdir, aggregationStep, "logtopics", kv.LogTopicsKeys, kv.LogTopicsIdx, false); err != nil {
+	if a.logTopics, err = NewInvertedIndex(dir, a.tmpdir, aggregationStep, "logtopics", kv.LogTopicsKeys, kv.LogTopicsIdx, false, nil); err != nil {
 		return fmt.Errorf("ReopenFiles: %w", err)
 	}
-	if a.tracesFrom, err = NewInvertedIndex(dir, a.tmpdir, aggregationStep, "tracesfrom", kv.TracesFromKeys, kv.TracesFromIdx, false); err != nil {
+	if a.tracesFrom, err = NewInvertedIndex(dir, a.tmpdir, aggregationStep, "tracesfrom", kv.TracesFromKeys, kv.TracesFromIdx, false, nil); err != nil {
 		return fmt.Errorf("ReopenFiles: %w", err)
 	}
-	if a.tracesTo, err = NewInvertedIndex(dir, a.tmpdir, aggregationStep, "tracesto", kv.TracesToKeys, kv.TracesToIdx, false); err != nil {
-=======
-	if a.logAddrs, err = NewInvertedIndex(dir, a.tmpdir, aggregationStep, "logaddrs", kv.LogAddressKeys, kv.LogAddressIdx, nil); err != nil {
-		return fmt.Errorf("ReopenFiles: %w", err)
-	}
-	if a.logTopics, err = NewInvertedIndex(dir, a.tmpdir, aggregationStep, "logtopics", kv.LogTopicsKeys, kv.LogTopicsIdx, nil); err != nil {
-		return fmt.Errorf("ReopenFiles: %w", err)
-	}
-	if a.tracesFrom, err = NewInvertedIndex(dir, a.tmpdir, aggregationStep, "tracesfrom", kv.TracesFromKeys, kv.TracesFromIdx, nil); err != nil {
-		return fmt.Errorf("ReopenFiles: %w", err)
-	}
-	if a.tracesTo, err = NewInvertedIndex(dir, a.tmpdir, aggregationStep, "tracesto", kv.TracesToKeys, kv.TracesToIdx, nil); err != nil {
->>>>>>> 67815f5f
+	if a.tracesTo, err = NewInvertedIndex(dir, a.tmpdir, aggregationStep, "tracesto", kv.TracesToKeys, kv.TracesToIdx, false, nil); err != nil {
 		return fmt.Errorf("ReopenFiles: %w", err)
 	}
 	a.recalcMaxTxNum()
