--- conflicted
+++ resolved
@@ -679,18 +679,12 @@
 		}
 		return IntrinsicGas
 	}
-<<<<<<< HEAD
-	/*
-	if uint64(p.all.count(txn.SenderID)) > p.cfg.AccountSlots {
-=======
 	if !isLocal && uint64(p.all.count(txn.SenderID)) > p.cfg.AccountSlots {
->>>>>>> 59f7b5b5
 		if txn.Traced {
 			log.Info(fmt.Sprintf("TX TRACING: validateTx marked as spamming idHash=%x slots=%d, limit=%d", txn.IDHash, p.all.count(txn.SenderID), p.cfg.AccountSlots))
 		}
 		return Spammer
 	}
-	*/
 
 	// check nonce and balance
 	senderNonce, senderBalance, _ := p.senders.info(stateCache, txn.SenderID)
